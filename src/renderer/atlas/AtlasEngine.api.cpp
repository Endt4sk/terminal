--- conflicted
+++ resolved
@@ -1,747 +1,738 @@
-// Copyright (c) Microsoft Corporation.
-// Licensed under the MIT license.
-
-#include "pch.h"
-#include "AtlasEngine.h"
-
-#include "Backend.h"
-#include "../base/FontCache.h"
-
-// #### NOTE ####
-// If you see any code in here that contains "_r." you might be seeing a race condition.
-// The AtlasEngine::Present() method is called on a background thread without any locks,
-// while any of the API methods (like AtlasEngine::Invalidate) might be called concurrently.
-// The usage of _r fields is unsafe as those are accessed and written to by the Present() method.
-
-#pragma warning(disable : 4100) // '...': unreferenced formal parameter
-// Disable a bunch of warnings which get in the way of writing performant code.
-#pragma warning(disable : 26429) // Symbol 'data' is never tested for nullness, it can be marked as not_null (f.23).
-#pragma warning(disable : 26446) // Prefer to use gsl::at() instead of unchecked subscript operator (bounds.4).
-#pragma warning(disable : 26459) // You called an STL function '...' with a raw pointer parameter at position '...' that may be unsafe [...].
-#pragma warning(disable : 26481) // Don't use pointer arithmetic. Use span instead (bounds.1).
-#pragma warning(disable : 26482) // Only index into arrays using constant expressions (bounds.2).
-
-using namespace Microsoft::Console::Render::Atlas;
-
-// Like gsl::narrow but returns a HRESULT.
-#pragma warning(push)
-#pragma warning(disable : 26472) // Don't use a static_cast for arithmetic conversions. Use brace initialization, gsl::narrow_cast or gsl::narrow (type.1).
-template<typename T, typename U>
-constexpr HRESULT api_narrow(U val, T& out) noexcept
-{
-    out = static_cast<T>(val);
-    return static_cast<U>(out) != val || (std::is_signed_v<T> != std::is_signed_v<U> && out < T{} != val < U{}) ? HRESULT_FROM_WIN32(ERROR_ARITHMETIC_OVERFLOW) : S_OK;
-}
-#pragma warning(pop)
-
-template<typename T, typename U>
-constexpr HRESULT vec2_narrow(U x, U y, vec2<T>& out) noexcept
-{
-    return api_narrow(x, out.x) | api_narrow(y, out.y);
-}
-
-#pragma region IRenderEngine
-
-[[nodiscard]] HRESULT AtlasEngine::Invalidate(const til::rect* const psrRegion) noexcept
-{
-    //assert(psrRegion->top < psrRegion->bottom && psrRegion->top >= 0 && psrRegion->bottom <= _api.cellCount.y);
-
-    // BeginPaint() protects against invalid out of bounds numbers.
-    _api.invalidatedRows.start = std::min(_api.invalidatedRows.start, gsl::narrow_cast<u16>(psrRegion->top));
-    _api.invalidatedRows.end = std::max(_api.invalidatedRows.end, gsl::narrow_cast<u16>(psrRegion->bottom));
-    return S_OK;
-}
-
-[[nodiscard]] HRESULT AtlasEngine::InvalidateCursor(const til::rect* const psrRegion) noexcept
-{
-    //assert(psrRegion->left <= psrRegion->right && psrRegion->left >= 0 && psrRegion->right <= _api.cellCount.x);
-    //assert(psrRegion->top <= psrRegion->bottom && psrRegion->top >= 0 && psrRegion->bottom <= _api.cellCount.y);
-
-    const auto left = gsl::narrow_cast<u16>(psrRegion->left);
-    const auto top = gsl::narrow_cast<u16>(psrRegion->top);
-    const auto right = gsl::narrow_cast<u16>(psrRegion->right);
-    const auto bottom = gsl::narrow_cast<u16>(psrRegion->bottom);
-
-    // BeginPaint() protects against invalid out of bounds numbers.
-    _api.invalidatedCursorArea.left = std::min(_api.invalidatedCursorArea.left, left);
-    _api.invalidatedCursorArea.top = std::min(_api.invalidatedCursorArea.top, top);
-    _api.invalidatedCursorArea.right = std::max(_api.invalidatedCursorArea.right, right);
-    _api.invalidatedCursorArea.bottom = std::max(_api.invalidatedCursorArea.bottom, bottom);
-    return S_OK;
-}
-
-[[nodiscard]] HRESULT AtlasEngine::InvalidateSystem(const til::rect* const prcDirtyClient) noexcept
-{
-    const auto top = prcDirtyClient->top / _api.s->font->cellSize.y;
-    const auto bottom = prcDirtyClient->bottom / _api.s->font->cellSize.y;
-
-    // BeginPaint() protects against invalid out of bounds numbers.
-    til::rect rect;
-    rect.top = top;
-    rect.bottom = bottom;
-    return Invalidate(&rect);
-}
-
-[[nodiscard]] HRESULT AtlasEngine::InvalidateSelection(const std::vector<til::rect>& rectangles) noexcept
-{
-    for (const auto& rect : rectangles)
-    {
-        // BeginPaint() protects against invalid out of bounds numbers.
-        // TODO: rect can contain invalid out of bounds coordinates when the selection is being
-        // dragged outside of the viewport (and the window begins scrolling automatically).
-        _api.invalidatedRows.start = gsl::narrow_cast<u16>(std::min<int>(_api.invalidatedRows.start, std::max<int>(0, rect.top)));
-        _api.invalidatedRows.end = gsl::narrow_cast<u16>(std::max<int>(_api.invalidatedRows.end, std::max<int>(0, rect.bottom)));
-    }
-    return S_OK;
-}
-
-[[nodiscard]] HRESULT AtlasEngine::InvalidateScroll(const til::point* const pcoordDelta) noexcept
-{
-    // InvalidateScroll() is a "synchronous" API. Any Invalidate()s after
-    // a InvalidateScroll() refer to the new viewport after the scroll.
-    // --> We need to shift the current invalidation rectangles as well.
-
-    if (const auto delta = pcoordDelta->x)
-    {
-        _api.invalidatedCursorArea.left = gsl::narrow_cast<u16>(clamp<int>(_api.invalidatedCursorArea.left + delta, u16min, u16max));
-        _api.invalidatedCursorArea.right = gsl::narrow_cast<u16>(clamp<int>(_api.invalidatedCursorArea.right + delta, u16min, u16max));
-
-        _api.invalidatedRows = invalidatedRowsAll;
-    }
-
-    if (const auto delta = pcoordDelta->y)
-    {
-        _api.scrollOffset = gsl::narrow_cast<i16>(clamp<int>(_api.scrollOffset + delta, i16min, i16max));
-
-        _api.invalidatedCursorArea.top = gsl::narrow_cast<u16>(clamp<int>(_api.invalidatedCursorArea.top + delta, u16min, u16max));
-        _api.invalidatedCursorArea.bottom = gsl::narrow_cast<u16>(clamp<int>(_api.invalidatedCursorArea.bottom + delta, u16min, u16max));
-
-        if (delta < 0)
-        {
-<<<<<<< HEAD
-            _api.invalidatedRows.x = gsl::narrow_cast<u16>(clamp<int>(_api.invalidatedRows.x + delta, u16min, u16max));
-            _api.invalidatedRows.y = _api.s->cellCount.y;
-=======
-            _api.invalidatedRows.start = gsl::narrow_cast<u16>(clamp<int>(_api.invalidatedRows.start + delta, u16min, u16max));
-            _api.invalidatedRows.end = _api.s->cellCount.y;
->>>>>>> 4aa71a15
-        }
-        else
-        {
-            _api.invalidatedRows.start = 0;
-            _api.invalidatedRows.end = gsl::narrow_cast<u16>(clamp<int>(_api.invalidatedRows.end + delta, u16min, u16max));
-        }
-    }
-
-    return S_OK;
-}
-
-[[nodiscard]] HRESULT AtlasEngine::InvalidateAll() noexcept
-{
-    _api.invalidatedRows = invalidatedRowsAll;
-    return S_OK;
-}
-
-[[nodiscard]] HRESULT AtlasEngine::InvalidateFlush(_In_ const bool /*circled*/, _Out_ bool* const pForcePaint) noexcept
-{
-    RETURN_HR_IF_NULL(E_INVALIDARG, pForcePaint);
-    *pForcePaint = false;
-    return S_OK;
-}
-
-[[nodiscard]] HRESULT AtlasEngine::InvalidateTitle(const std::wstring_view proposedTitle) noexcept
-{
-    _api.invalidatedTitle = true;
-    return S_OK;
-}
-
-[[nodiscard]] HRESULT AtlasEngine::NotifyNewText(const std::wstring_view newText) noexcept
-{
-    return S_OK;
-}
-
-[[nodiscard]] HRESULT AtlasEngine::UpdateFont(const FontInfoDesired& fontInfoDesired, _Out_ FontInfo& fontInfo) noexcept
-{
-    return UpdateFont(fontInfoDesired, fontInfo, {}, {});
-}
-
-[[nodiscard]] HRESULT AtlasEngine::UpdateSoftFont(const std::span<const uint16_t> bitPattern, const til::size cellSize, const size_t centeringHint) noexcept
-{
-    const auto softFont = _api.s.write()->font.write();
-    softFont->softFontPattern = std::vector(bitPattern.begin(), bitPattern.end());
-    softFont->softFontCellSize = cellSize;
-    return S_OK;
-}
-
-[[nodiscard]] HRESULT AtlasEngine::UpdateDpi(const int dpi) noexcept
-{
-    u16 newDPI;
-    RETURN_IF_FAILED(api_narrow(dpi, newDPI));
-
-    if (_api.s->font->dpi != newDPI)
-    {
-        _api.s.write()->font.write()->dpi = newDPI;
-    }
-
-    return S_OK;
-}
-
-[[nodiscard]] HRESULT AtlasEngine::UpdateViewport(const til::inclusive_rect& srNewViewport) noexcept
-{
-    const u16x2 cellCount{
-        gsl::narrow_cast<u16>(srNewViewport.right - srNewViewport.left + 1),
-        gsl::narrow_cast<u16>(srNewViewport.bottom - srNewViewport.top + 1),
-    };
-    if (_api.s->cellCount != cellCount)
-    {
-        _api.s.write()->cellCount = cellCount;
-    }
-    return S_OK;
-}
-
-[[nodiscard]] HRESULT AtlasEngine::GetProposedFont(const FontInfoDesired& fontInfoDesired, _Out_ FontInfo& fontInfo, const int dpi) noexcept
-try
-{
-    // One day I'm going to implement GDI for AtlasEngine...
-    // Until then this code is work in progress.
-#if 0
-    wil::unique_hfont hfont;
-
-    // This block of code (for GDI fonts) is unfinished.
-    if (fontInfoDesired.IsDefaultRasterFont())
-    {
-        hfont.reset(static_cast<HFONT>(GetStockObject(OEM_FIXED_FONT)));
-        RETURN_HR_IF(E_FAIL, !hfont);
-    }
-    else if (requestedFaceName == DEFAULT_RASTER_FONT_FACENAME)
-    {
-        // GDI Windows Font Mapping reference:
-        // https://msdn.microsoft.com/en-us/library/ms969909.aspx
-
-        LOGFONTW lf;
-        lf.lfHeight = -MulDiv(requestedSize.height, dpi, 72);
-        lf.lfWidth = 0;
-        lf.lfEscapement = 0;
-        lf.lfOrientation = 0;
-        lf.lfWeight = requestedWeight;
-        lf.lfItalic = FALSE;
-        lf.lfUnderline = FALSE;
-        lf.lfStrikeOut = FALSE;
-        lf.lfCharSet = OEM_CHARSET;
-        lf.lfOutPrecision = OUT_RASTER_PRECIS;
-        lf.lfClipPrecision = CLIP_DEFAULT_PRECIS;
-        lf.lfQuality = PROOF_QUALITY; // disables scaling for rasterized fonts
-        lf.lfPitchAndFamily = FIXED_PITCH | FF_MODERN;
-        // .size() only includes regular characters, but we also want to copy the trailing \0, so +1 it is.
-        memcpy(&lf.lfFaceName[0], &DEFAULT_RASTER_FONT_FACENAME[0], sizeof(DEFAULT_RASTER_FONT_FACENAME));
-
-        hfont.reset(CreateFontIndirectW(&lf));
-        RETURN_HR_IF(E_FAIL, !hfont);
-    }
-
-    if (hfont)
-    {
-// wil::unique_any_t's constructor says: "should not be WI_NOEXCEPT (may forward to a throwing constructor)".
-// The constructor we use by default doesn't throw.
-#pragma warning(suppress : 26447) // The function is declared 'noexcept' but calls function '...' which may throw exceptions (f.6).
-        wil::unique_hdc hdc{ CreateCompatibleDC(nullptr) };
-        RETURN_HR_IF(E_FAIL, !hdc);
-
-        DeleteObject(SelectObject(hdc.get(), hfont.get()));
-
-        til::size sz;
-        RETURN_HR_IF(E_FAIL, !GetTextExtentPoint32W(hdc.get(), L"M", 1, &sz));
-        resultingCellSize.width = sz.width;
-        resultingCellSize.height = sz.height;
-    }
-#endif
-
-    _resolveFontMetrics(nullptr, fontInfoDesired, fontInfo);
-    return S_OK;
-}
-CATCH_RETURN()
-
-[[nodiscard]] HRESULT AtlasEngine::GetDirtyArea(std::span<const til::rect>& area) noexcept
-{
-    area = std::span{ &_api.dirtyRect, 1 };
-    return S_OK;
-}
-
-[[nodiscard]] HRESULT AtlasEngine::GetFontSize(_Out_ til::size* pFontSize) noexcept
-{
-    RETURN_HR_IF_NULL(E_INVALIDARG, pFontSize);
-    pFontSize->width = _api.s->font->cellSize.x;
-    pFontSize->height = _api.s->font->cellSize.y;
-    return S_OK;
-}
-
-[[nodiscard]] HRESULT AtlasEngine::IsGlyphWideByFont(const std::wstring_view glyph, _Out_ bool* const pResult) noexcept
-{
-    RETURN_HR_IF_NULL(E_INVALIDARG, pResult);
-
-    wil::com_ptr<IDWriteTextFormat> textFormat;
-    RETURN_IF_FAILED(_p.dwriteFactory->CreateTextFormat(
-        /* fontFamilyName */ _api.s->font->fontName.c_str(),
-        /* fontCollection */ _api.s->font->fontCollection.get(),
-        /* fontWeight     */ static_cast<DWRITE_FONT_WEIGHT>(_api.s->font->fontWeight),
-        /* fontStyle      */ DWRITE_FONT_STYLE_NORMAL,
-        /* fontStretch    */ DWRITE_FONT_STRETCH_NORMAL,
-        /* fontSize       */ _api.s->font->fontSize,
-        /* localeName     */ L"",
-        /* textFormat     */ textFormat.put()));
-
-    wil::com_ptr<IDWriteTextLayout> textLayout;
-    RETURN_IF_FAILED(_p.dwriteFactory->CreateTextLayout(glyph.data(), gsl::narrow_cast<uint32_t>(glyph.size()), textFormat.get(), FLT_MAX, FLT_MAX, textLayout.addressof()));
-
-    DWRITE_TEXT_METRICS metrics{};
-    RETURN_IF_FAILED(textLayout->GetMetrics(&metrics));
-
-    const auto minWidth = (_api.s->font->cellSize.x * 1.2f);
-    *pResult = metrics.width > minWidth;
-    return S_OK;
-}
-
-[[nodiscard]] HRESULT AtlasEngine::UpdateTitle(const std::wstring_view newTitle) noexcept
-{
-    return S_OK;
-}
-
-#pragma endregion
-
-#pragma region DxRenderer
-
-HRESULT AtlasEngine::Enable() noexcept
-{
-    return S_OK;
-}
-
-[[nodiscard]] std::wstring_view AtlasEngine::GetPixelShaderPath() noexcept
-{
-    return _api.s->misc->customPixelShaderPath;
-}
-
-[[nodiscard]] bool AtlasEngine::GetRetroTerminalEffect() const noexcept
-{
-    return _api.s->misc->useRetroTerminalEffect;
-}
-
-[[nodiscard]] float AtlasEngine::GetScaling() const noexcept
-{
-    return static_cast<f32>(_api.s->font->dpi) / static_cast<f32>(USER_DEFAULT_SCREEN_DPI);
-}
-
-[[nodiscard]] Microsoft::Console::Types::Viewport AtlasEngine::GetViewportInCharacters(const Types::Viewport& viewInPixels) const noexcept
-{
-    assert(_api.s->font->cellSize.x != 0);
-    assert(_api.s->font->cellSize.y != 0);
-    return Types::Viewport::FromDimensions(viewInPixels.Origin(), { viewInPixels.Width() / _api.s->font->cellSize.x, viewInPixels.Height() / _api.s->font->cellSize.y });
-}
-
-[[nodiscard]] Microsoft::Console::Types::Viewport AtlasEngine::GetViewportInPixels(const Types::Viewport& viewInCharacters) const noexcept
-{
-    assert(_api.s->font->cellSize.x != 0);
-    assert(_api.s->font->cellSize.y != 0);
-    return Types::Viewport::FromDimensions(viewInCharacters.Origin(), { viewInCharacters.Width() * _api.s->font->cellSize.x, viewInCharacters.Height() * _api.s->font->cellSize.y });
-}
-
-void AtlasEngine::SetAntialiasingMode(const D2D1_TEXT_ANTIALIAS_MODE antialiasingMode) noexcept
-{
-    const auto mode = static_cast<AntialiasingMode>(antialiasingMode);
-    if (_api.antialiasingMode != mode)
-    {
-        _api.antialiasingMode = mode;
-        _resolveTransparencySettings();
-    }
-}
-
-void AtlasEngine::SetCallback(std::function<void(HANDLE)> pfn) noexcept
-{
-    _p.swapChainChangedCallback = std::move(pfn);
-}
-
-void AtlasEngine::EnableTransparentBackground(const bool isTransparent) noexcept
-{
-    if (_api.enableTransparentBackground != isTransparent)
-    {
-        _api.enableTransparentBackground = isTransparent;
-        _resolveTransparencySettings();
-    }
-}
-
-void AtlasEngine::SetForceFullRepaintRendering(bool enable) noexcept
-{
-}
-
-[[nodiscard]] HRESULT AtlasEngine::SetHwnd(const HWND hwnd) noexcept
-{
-    if (_api.s->target->hwnd != hwnd)
-    {
-        _api.s.write()->target.write()->hwnd = hwnd;
-    }
-    return S_OK;
-}
-
-void AtlasEngine::SetPixelShaderPath(std::wstring_view value) noexcept
-try
-{
-    if (_api.s->misc->customPixelShaderPath != value)
-    {
-        _api.s.write()->misc.write()->customPixelShaderPath = value;
-        _resolveTransparencySettings();
-    }
-}
-CATCH_LOG()
-
-void AtlasEngine::SetRetroTerminalEffect(bool enable) noexcept
-{
-    if (_api.s->misc->useRetroTerminalEffect != enable)
-    {
-        _api.s.write()->misc.write()->useRetroTerminalEffect = enable;
-        _resolveTransparencySettings();
-    }
-}
-
-void AtlasEngine::SetSelectionBackground(const COLORREF color, const float alpha) noexcept
-{
-    const u32 selectionColor = (color & 0xffffff) | gsl::narrow_cast<u32>(lrintf(alpha * 255.0f)) << 24;
-    if (_api.s->misc->selectionColor != selectionColor)
-    {
-        _api.s.write()->misc.write()->selectionColor = selectionColor;
-    }
-}
-
-void AtlasEngine::SetSoftwareRendering(bool enable) noexcept
-{
-    if (_api.s->target->useSoftwareRendering != enable)
-    {
-        _api.s.write()->target.write()->useSoftwareRendering = enable;
-    }
-}
-
-void AtlasEngine::SetWarningCallback(std::function<void(HRESULT)> pfn) noexcept
-{
-    _p.warningCallback = std::move(pfn);
-}
-
-[[nodiscard]] HRESULT AtlasEngine::SetWindowSize(const til::size pixels) noexcept
-{
-    u16x2 newSize;
-    RETURN_IF_FAILED(vec2_narrow(pixels.width, pixels.height, newSize));
-
-    // At the time of writing:
-    // When Win+D is pressed, `TriggerRedrawCursor` is called and a render pass is initiated.
-    // As conhost is in the background, GetClientRect will return {0,0} and we'll get called with {0,0}.
-    // This isn't a valid value for _api.sizeInPixel and would crash _recreateSizeDependentResources().
-    if (_api.s->targetSize != newSize && newSize != u16x2{})
-    {
-        _api.s.write()->targetSize = newSize;
-    }
-
-    return S_OK;
-}
-
-[[nodiscard]] HRESULT AtlasEngine::UpdateFont(const FontInfoDesired& fontInfoDesired, FontInfo& fontInfo, const std::unordered_map<std::wstring_view, uint32_t>& features, const std::unordered_map<std::wstring_view, float>& axes) noexcept
-{
-    static constexpr std::array fallbackFaceNames{ static_cast<const wchar_t*>(nullptr), L"Consolas", L"Lucida Console", L"Courier New" };
-    auto it = fallbackFaceNames.begin();
-    const auto end = fallbackFaceNames.end();
-
-    for (;;)
-    {
-        try
-        {
-            _updateFont(*it, fontInfoDesired, fontInfo, features, axes);
-            return S_OK;
-        }
-        catch (...)
-        {
-            ++it;
-            if (it == end)
-            {
-                RETURN_CAUGHT_EXCEPTION();
-            }
-            else
-            {
-                LOG_CAUGHT_EXCEPTION();
-            }
-        }
-    }
-}
-
-void AtlasEngine::UpdateHyperlinkHoveredId(const uint16_t hoveredId) noexcept
-{
-    _api.hyperlinkHoveredId = hoveredId;
-}
-
-#pragma endregion
-
-void AtlasEngine::_resolveTransparencySettings() noexcept
-{
-    // If the user asks for ClearType, but also for a transparent background
-    // (which our ClearType shader doesn't simultaneously support)
-    // then we need to sneakily force the renderer to grayscale AA.
-<<<<<<< HEAD
-    const u8 antialiasingMode = _api.enableTransparentBackground && _api.antialiasingMode == D2D1_TEXT_ANTIALIAS_MODE_CLEARTYPE ? D2D1_TEXT_ANTIALIAS_MODE_GRAYSCALE : _api.antialiasingMode;
-=======
-    const auto antialiasingMode = _api.enableTransparentBackground && _api.antialiasingMode == AntialiasingMode::ClearType ? AntialiasingMode::Grayscale : _api.antialiasingMode;
->>>>>>> 4aa71a15
-    const bool enableTransparentBackground = _api.enableTransparentBackground || !_api.s->misc->customPixelShaderPath.empty() || _api.s->misc->useRetroTerminalEffect;
-
-    if (antialiasingMode != _api.s->font->antialiasingMode || enableTransparentBackground != _api.s->target->enableTransparentBackground)
-    {
-        const auto s = _api.s.write();
-        s->font.write()->antialiasingMode = antialiasingMode;
-        // An opaque background allows us to use true "independent" flips. See AtlasEngine::_createSwapChain().
-        // We can't enable them if custom shaders are specified, because it's unknown, whether they support opaque inputs.
-        s->target.write()->enableTransparentBackground = enableTransparentBackground;
-        _api.backgroundOpaqueMixin = enableTransparentBackground ? 0x00000000 : 0xff000000;
-    }
-}
-
-void AtlasEngine::_updateFont(const wchar_t* faceName, const FontInfoDesired& fontInfoDesired, FontInfo& fontInfo, const std::unordered_map<std::wstring_view, uint32_t>& features, const std::unordered_map<std::wstring_view, float>& axes)
-{
-    std::vector<DWRITE_FONT_FEATURE> fontFeatures;
-    if (!features.empty())
-    {
-        fontFeatures.reserve(features.size() + 3);
-
-        // All of these features are enabled by default by DirectWrite.
-        // If you want to (and can) peek into the source of DirectWrite
-        // you can look for the "GenericDefaultGsubFeatures" and "GenericDefaultGposFeatures" arrays.
-        // Gsub is for GetGlyphs() and Gpos for GetGlyphPlacements().
-        //
-        // GH#10774: Apparently specifying all of the features is just redundant.
-        fontFeatures.emplace_back(DWRITE_FONT_FEATURE{ DWRITE_FONT_FEATURE_TAG_STANDARD_LIGATURES, 1 });
-        fontFeatures.emplace_back(DWRITE_FONT_FEATURE{ DWRITE_FONT_FEATURE_TAG_CONTEXTUAL_LIGATURES, 1 });
-        fontFeatures.emplace_back(DWRITE_FONT_FEATURE{ DWRITE_FONT_FEATURE_TAG_CONTEXTUAL_ALTERNATES, 1 });
-
-        for (const auto& p : features)
-        {
-            if (p.first.size() == 4)
-            {
-                const auto s = p.first.data();
-                switch (const auto tag = DWRITE_MAKE_FONT_FEATURE_TAG(s[0], s[1], s[2], s[3]))
-                {
-                case DWRITE_FONT_FEATURE_TAG_STANDARD_LIGATURES:
-                    fontFeatures[0].parameter = p.second;
-                    break;
-                case DWRITE_FONT_FEATURE_TAG_CONTEXTUAL_LIGATURES:
-                    fontFeatures[1].parameter = p.second;
-                    break;
-                case DWRITE_FONT_FEATURE_TAG_CONTEXTUAL_ALTERNATES:
-                    fontFeatures[2].parameter = p.second;
-                    break;
-                default:
-                    fontFeatures.emplace_back(DWRITE_FONT_FEATURE{ tag, p.second });
-                    break;
-                }
-            }
-        }
-    }
-
-    std::vector<DWRITE_FONT_AXIS_VALUE> fontAxisValues;
-    if (!axes.empty())
-    {
-        fontAxisValues.reserve(axes.size() + 3);
-
-        // AtlasEngine::_recreateFontDependentResources() relies on these fields to
-        // exist in this particular order in order to create appropriate default axes.
-        fontAxisValues.emplace_back(DWRITE_FONT_AXIS_VALUE{ DWRITE_FONT_AXIS_TAG_WEIGHT, NAN });
-        fontAxisValues.emplace_back(DWRITE_FONT_AXIS_VALUE{ DWRITE_FONT_AXIS_TAG_ITALIC, NAN });
-        fontAxisValues.emplace_back(DWRITE_FONT_AXIS_VALUE{ DWRITE_FONT_AXIS_TAG_SLANT, NAN });
-
-        for (const auto& p : axes)
-        {
-            if (p.first.size() == 4)
-            {
-                const auto s = p.first.data();
-                switch (const auto tag = DWRITE_MAKE_FONT_AXIS_TAG(s[0], s[1], s[2], s[3]))
-                {
-                case DWRITE_FONT_AXIS_TAG_WEIGHT:
-                    fontAxisValues[0].value = p.second;
-                    break;
-                case DWRITE_FONT_AXIS_TAG_ITALIC:
-                    fontAxisValues[1].value = p.second;
-                    break;
-                case DWRITE_FONT_AXIS_TAG_SLANT:
-                    fontAxisValues[2].value = p.second;
-                    break;
-                default:
-                    fontAxisValues.emplace_back(DWRITE_FONT_AXIS_VALUE{ tag, p.second });
-                    break;
-                }
-            }
-        }
-    }
-
-    const auto font = _api.s.write()->font.write();
-    _resolveFontMetrics(faceName, fontInfoDesired, fontInfo, font);
-    font->fontFeatures = std::move(fontFeatures);
-    font->fontAxisValues = std::move(fontAxisValues);
-}
-
-void AtlasEngine::_resolveFontMetrics(const wchar_t* requestedFaceName, const FontInfoDesired& fontInfoDesired, FontInfo& fontInfo, FontSettings* fontMetrics) const
-{
-    const auto requestedFamily = fontInfoDesired.GetFamily();
-    auto requestedWeight = fontInfoDesired.GetWeight();
-    auto fontSize = fontInfoDesired.GetFontSize();
-    auto requestedSize = fontInfoDesired.GetEngineSize();
-
-    if (!requestedFaceName)
-    {
-        requestedFaceName = fontInfoDesired.GetFaceName().c_str();
-        if (!requestedFaceName)
-        {
-            requestedFaceName = L"Consolas";
-        }
-    }
-    if (!requestedSize.height)
-    {
-        fontSize = 12.0f;
-        requestedSize = { 0, 12 };
-    }
-    if (!requestedWeight)
-    {
-        requestedWeight = DWRITE_FONT_WEIGHT_NORMAL;
-    }
-
-    auto fontCollection = FontCache::GetCached();
-
-    u32 index = 0;
-    BOOL exists = false;
-    THROW_IF_FAILED(fontCollection->FindFamilyName(requestedFaceName, &index, &exists));
-    THROW_HR_IF(DWRITE_E_NOFONT, !exists);
-
-    wil::com_ptr<IDWriteFontFamily> fontFamily;
-    THROW_IF_FAILED(fontCollection->GetFontFamily(index, fontFamily.addressof()));
-
-    wil::com_ptr<IDWriteFont> font;
-    THROW_IF_FAILED(fontFamily->GetFirstMatchingFont(static_cast<DWRITE_FONT_WEIGHT>(requestedWeight), DWRITE_FONT_STRETCH_NORMAL, DWRITE_FONT_STYLE_NORMAL, font.addressof()));
-
-    wil::com_ptr<IDWriteFontFace> fontFace;
-    THROW_IF_FAILED(font->CreateFontFace(fontFace.addressof()));
-
-    DWRITE_FONT_METRICS metrics{};
-    fontFace->GetMetrics(&metrics);
-
-    // According to Wikipedia:
-    // > One em was traditionally defined as the width of the capital 'M' in the current typeface and point size,
-    // > because the 'M' was commonly cast the full-width of the square blocks [...] which are used in printing presses.
-    // Even today M is often the widest character in a font that supports ASCII.
-    // In the future a more robust solution could be written, until then this simple solution works for most cases.
-    static constexpr u32 codePoint = L'M';
-    u16 glyphIndex;
-    THROW_IF_FAILED(fontFace->GetGlyphIndicesW(&codePoint, 1, &glyphIndex));
-
-    DWRITE_GLYPH_METRICS glyphMetrics{};
-    THROW_IF_FAILED(fontFace->GetDesignGlyphMetrics(&glyphIndex, 1, &glyphMetrics));
-
-    // Point sizes are commonly treated at a 72 DPI scale
-    // (including by OpenType), whereas DirectWrite uses 96 DPI.
-    // Since we want the height in px we multiply by the display's DPI.
-    const auto dpi = static_cast<f32>(_api.s->font->dpi);
-    const auto fontSizeInPx = fontSize / 72.0f * dpi;
-
-    const auto designUnitsPerPx = fontSizeInPx / static_cast<f32>(metrics.designUnitsPerEm);
-    const auto ascent = static_cast<f32>(metrics.ascent) * designUnitsPerPx;
-    const auto descent = static_cast<f32>(metrics.descent) * designUnitsPerPx;
-    const auto lineGap = static_cast<f32>(metrics.lineGap) * designUnitsPerPx;
-    const auto underlinePosition = static_cast<f32>(-metrics.underlinePosition) * designUnitsPerPx;
-    const auto underlineThickness = static_cast<f32>(metrics.underlineThickness) * designUnitsPerPx;
-    const auto strikethroughPosition = static_cast<f32>(-metrics.strikethroughPosition) * designUnitsPerPx;
-    const auto strikethroughThickness = static_cast<f32>(metrics.strikethroughThickness) * designUnitsPerPx;
-    const auto advanceWidth = static_cast<f32>(glyphMetrics.advanceWidth) * designUnitsPerPx;
-    const auto advanceHeight = ascent + descent + lineGap;
-
-    auto adjustedWidth = std::roundf(fontInfoDesired.GetCellWidth().Resolve(advanceWidth, dpi, fontSizeInPx, advanceWidth));
-    auto adjustedHeight = std::roundf(fontInfoDesired.GetCellHeight().Resolve(advanceHeight, dpi, fontSizeInPx, advanceWidth));
-
-    // Protection against bad user values in GetCellWidth/Y.
-    // AtlasEngine fails hard with 0 cell sizes.
-    adjustedWidth = std::max(1.0f, adjustedWidth);
-    adjustedHeight = std::max(1.0f, adjustedHeight);
-
-    const auto baseline = std::roundf(ascent + (lineGap + adjustedHeight - advanceHeight) / 2.0f);
-    const auto underlinePos = std::roundf(baseline + underlinePosition);
-    const auto underlineWidth = std::max(1.0f, std::roundf(underlineThickness));
-    const auto strikethroughPos = std::roundf(baseline + strikethroughPosition);
-    const auto strikethroughWidth = std::max(1.0f, std::roundf(strikethroughThickness));
-    const auto thinLineWidth = std::max(1.0f, std::roundf(underlineThickness / 2.0f));
-
-    // For double underlines we loosely follow what Word does:
-    // 1. The lines are half the width of an underline (= thinLineWidth)
-    // 2. Ideally the bottom line is aligned with the bottom of the underline
-    // 3. The top underline is vertically in the middle between baseline and ideal bottom underline
-    // 4. If the top line gets too close to the baseline the underlines are shifted downwards
-    // 5. The minimum gap between the two lines appears to be similar to Tex (1.2pt)
-    // (Additional notes below.)
-
-    // 2.
-    auto doubleUnderlinePosBottom = underlinePos + underlineWidth - thinLineWidth;
-    // 3. Since we don't align the center of our two lines, but rather the top borders
-    //    we need to subtract half a line width from our center point.
-    auto doubleUnderlinePosTop = std::roundf((baseline + doubleUnderlinePosBottom - thinLineWidth) / 2.0f);
-    // 4.
-    doubleUnderlinePosTop = std::max(doubleUnderlinePosTop, baseline + thinLineWidth);
-    // 5. The gap is only the distance _between_ the lines, but we need the distance from the
-    //    top border of the top and bottom lines, which includes an additional line width.
-    const auto doubleUnderlineGap = std::max(1.0f, std::roundf(1.2f / 72.0f * dpi));
-    doubleUnderlinePosBottom = std::max(doubleUnderlinePosBottom, doubleUnderlinePosTop + doubleUnderlineGap + thinLineWidth);
-    // Our cells can't overlap each other so we additionally clamp the bottom line to be inside the cell boundaries.
-    doubleUnderlinePosBottom = std::min(doubleUnderlinePosBottom, adjustedHeight - thinLineWidth);
-
-    const auto cellWidth = gsl::narrow<u16>(lrintf(adjustedWidth));
-    const auto cellHeight = gsl::narrow<u16>(lrintf(adjustedHeight));
-
-    {
-        til::size coordSize;
-        coordSize.width = cellWidth;
-        coordSize.height = cellHeight;
-
-        if (requestedSize.width == 0)
-        {
-            // The coordSizeUnscaled parameter to SetFromEngine is used for API functions like GetConsoleFontSize.
-            // Since clients expect that settings the font height to Y yields back a font height of Y,
-            // we're scaling the X relative/proportional to the actual cellWidth/cellHeight ratio.
-            requestedSize.width = gsl::narrow_cast<til::CoordType>(lrintf(fontSize / cellHeight * cellWidth));
-        }
-
-        fontInfo.SetFromEngine(requestedFaceName, requestedFamily, requestedWeight, false, coordSize, requestedSize);
-    }
-
-    if (fontMetrics)
-    {
-        std::wstring fontName{ requestedFaceName };
-        const auto fontWeightU16 = gsl::narrow_cast<u16>(requestedWeight);
-        const auto baselineU16 = static_cast<u16>(baseline + 0.5f);
-        const auto descenderU16 = gsl::narrow_cast<u16>(cellHeight - baselineU16);
-        const auto underlinePosU16 = static_cast<u16>(underlinePos + 0.5f);
-        const auto underlineWidthU16 = static_cast<u16>(underlineWidth + 0.5f);
-        const auto strikethroughPosU16 = static_cast<u16>(strikethroughPos + 0.5f);
-        const auto strikethroughWidthU16 = static_cast<u16>(strikethroughWidth + 0.5f);
-        const auto doubleUnderlinePosTopU16 = static_cast<u16>(doubleUnderlinePosTop + 0.5f);
-        const auto doubleUnderlinePosBottomU16 = static_cast<u16>(doubleUnderlinePosBottom + 0.5f);
-        const auto thinLineWidthU16 = static_cast<u16>(thinLineWidth + 0.5f);
-
-        // NOTE: From this point onward no early returns or throwing code should exist,
-        // as we might cause _api to be in an inconsistent state otherwise.
-
-        fontMetrics->fontCollection = std::move(fontCollection);
-        fontMetrics->fontFamily = std::move(fontFamily);
-        fontMetrics->fontName = std::move(fontName);
-        fontMetrics->fontSize = fontSizeInPx;
-        fontMetrics->advanceScale = cellWidth / advanceWidth;
-        fontMetrics->cellSize.x = cellWidth;
-        fontMetrics->cellSize.y = cellHeight;
-        fontMetrics->fontWeight = fontWeightU16;
-        fontMetrics->baseline = baselineU16;
-        fontMetrics->descender = descenderU16;
-        fontMetrics->underlinePos = underlinePosU16;
-        fontMetrics->underlineWidth = underlineWidthU16;
-        fontMetrics->strikethroughPos = strikethroughPosU16;
-        fontMetrics->strikethroughWidth = strikethroughWidthU16;
-        fontMetrics->doubleUnderlinePos.x = doubleUnderlinePosTopU16;
-        fontMetrics->doubleUnderlinePos.y = doubleUnderlinePosBottomU16;
-        fontMetrics->thinLineWidth = thinLineWidthU16;
-    }
-}
+// Copyright (c) Microsoft Corporation.
+// Licensed under the MIT license.
+
+#include "pch.h"
+#include "AtlasEngine.h"
+
+#include "Backend.h"
+#include "../base/FontCache.h"
+
+// #### NOTE ####
+// If you see any code in here that contains "_r." you might be seeing a race condition.
+// The AtlasEngine::Present() method is called on a background thread without any locks,
+// while any of the API methods (like AtlasEngine::Invalidate) might be called concurrently.
+// The usage of _r fields is unsafe as those are accessed and written to by the Present() method.
+
+#pragma warning(disable : 4100) // '...': unreferenced formal parameter
+// Disable a bunch of warnings which get in the way of writing performant code.
+#pragma warning(disable : 26429) // Symbol 'data' is never tested for nullness, it can be marked as not_null (f.23).
+#pragma warning(disable : 26446) // Prefer to use gsl::at() instead of unchecked subscript operator (bounds.4).
+#pragma warning(disable : 26459) // You called an STL function '...' with a raw pointer parameter at position '...' that may be unsafe [...].
+#pragma warning(disable : 26481) // Don't use pointer arithmetic. Use span instead (bounds.1).
+#pragma warning(disable : 26482) // Only index into arrays using constant expressions (bounds.2).
+
+using namespace Microsoft::Console::Render::Atlas;
+
+// Like gsl::narrow but returns a HRESULT.
+#pragma warning(push)
+#pragma warning(disable : 26472) // Don't use a static_cast for arithmetic conversions. Use brace initialization, gsl::narrow_cast or gsl::narrow (type.1).
+template<typename T, typename U>
+constexpr HRESULT api_narrow(U val, T& out) noexcept
+{
+    out = static_cast<T>(val);
+    return static_cast<U>(out) != val || (std::is_signed_v<T> != std::is_signed_v<U> && out < T{} != val < U{}) ? HRESULT_FROM_WIN32(ERROR_ARITHMETIC_OVERFLOW) : S_OK;
+}
+#pragma warning(pop)
+
+template<typename T, typename U>
+constexpr HRESULT vec2_narrow(U x, U y, vec2<T>& out) noexcept
+{
+    return api_narrow(x, out.x) | api_narrow(y, out.y);
+}
+
+#pragma region IRenderEngine
+
+[[nodiscard]] HRESULT AtlasEngine::Invalidate(const til::rect* const psrRegion) noexcept
+{
+    //assert(psrRegion->top < psrRegion->bottom && psrRegion->top >= 0 && psrRegion->bottom <= _api.cellCount.y);
+
+    // BeginPaint() protects against invalid out of bounds numbers.
+    _api.invalidatedRows.start = std::min(_api.invalidatedRows.start, gsl::narrow_cast<u16>(psrRegion->top));
+    _api.invalidatedRows.end = std::max(_api.invalidatedRows.end, gsl::narrow_cast<u16>(psrRegion->bottom));
+    return S_OK;
+}
+
+[[nodiscard]] HRESULT AtlasEngine::InvalidateCursor(const til::rect* const psrRegion) noexcept
+{
+    //assert(psrRegion->left <= psrRegion->right && psrRegion->left >= 0 && psrRegion->right <= _api.cellCount.x);
+    //assert(psrRegion->top <= psrRegion->bottom && psrRegion->top >= 0 && psrRegion->bottom <= _api.cellCount.y);
+
+    const auto left = gsl::narrow_cast<u16>(psrRegion->left);
+    const auto top = gsl::narrow_cast<u16>(psrRegion->top);
+    const auto right = gsl::narrow_cast<u16>(psrRegion->right);
+    const auto bottom = gsl::narrow_cast<u16>(psrRegion->bottom);
+
+    // BeginPaint() protects against invalid out of bounds numbers.
+    _api.invalidatedCursorArea.left = std::min(_api.invalidatedCursorArea.left, left);
+    _api.invalidatedCursorArea.top = std::min(_api.invalidatedCursorArea.top, top);
+    _api.invalidatedCursorArea.right = std::max(_api.invalidatedCursorArea.right, right);
+    _api.invalidatedCursorArea.bottom = std::max(_api.invalidatedCursorArea.bottom, bottom);
+    return S_OK;
+}
+
+[[nodiscard]] HRESULT AtlasEngine::InvalidateSystem(const til::rect* const prcDirtyClient) noexcept
+{
+    const auto top = prcDirtyClient->top / _api.s->font->cellSize.y;
+    const auto bottom = prcDirtyClient->bottom / _api.s->font->cellSize.y;
+
+    // BeginPaint() protects against invalid out of bounds numbers.
+    til::rect rect;
+    rect.top = top;
+    rect.bottom = bottom;
+    return Invalidate(&rect);
+}
+
+[[nodiscard]] HRESULT AtlasEngine::InvalidateSelection(const std::vector<til::rect>& rectangles) noexcept
+{
+    for (const auto& rect : rectangles)
+    {
+        // BeginPaint() protects against invalid out of bounds numbers.
+        // TODO: rect can contain invalid out of bounds coordinates when the selection is being
+        // dragged outside of the viewport (and the window begins scrolling automatically).
+        _api.invalidatedRows.start = gsl::narrow_cast<u16>(std::min<int>(_api.invalidatedRows.start, std::max<int>(0, rect.top)));
+        _api.invalidatedRows.end = gsl::narrow_cast<u16>(std::max<int>(_api.invalidatedRows.end, std::max<int>(0, rect.bottom)));
+    }
+    return S_OK;
+}
+
+[[nodiscard]] HRESULT AtlasEngine::InvalidateScroll(const til::point* const pcoordDelta) noexcept
+{
+    // InvalidateScroll() is a "synchronous" API. Any Invalidate()s after
+    // a InvalidateScroll() refer to the new viewport after the scroll.
+    // --> We need to shift the current invalidation rectangles as well.
+
+    if (const auto delta = pcoordDelta->x)
+    {
+        _api.invalidatedCursorArea.left = gsl::narrow_cast<u16>(clamp<int>(_api.invalidatedCursorArea.left + delta, u16min, u16max));
+        _api.invalidatedCursorArea.right = gsl::narrow_cast<u16>(clamp<int>(_api.invalidatedCursorArea.right + delta, u16min, u16max));
+
+        _api.invalidatedRows = invalidatedRowsAll;
+    }
+
+    if (const auto delta = pcoordDelta->y)
+    {
+        _api.scrollOffset = gsl::narrow_cast<i16>(clamp<int>(_api.scrollOffset + delta, i16min, i16max));
+
+        _api.invalidatedCursorArea.top = gsl::narrow_cast<u16>(clamp<int>(_api.invalidatedCursorArea.top + delta, u16min, u16max));
+        _api.invalidatedCursorArea.bottom = gsl::narrow_cast<u16>(clamp<int>(_api.invalidatedCursorArea.bottom + delta, u16min, u16max));
+
+        if (delta < 0)
+        {
+            _api.invalidatedRows.start = gsl::narrow_cast<u16>(clamp<int>(_api.invalidatedRows.start + delta, u16min, u16max));
+            _api.invalidatedRows.end = _api.s->cellCount.y;
+        }
+        else
+        {
+            _api.invalidatedRows.start = 0;
+            _api.invalidatedRows.end = gsl::narrow_cast<u16>(clamp<int>(_api.invalidatedRows.end + delta, u16min, u16max));
+        }
+    }
+
+    return S_OK;
+}
+
+[[nodiscard]] HRESULT AtlasEngine::InvalidateAll() noexcept
+{
+    _api.invalidatedRows = invalidatedRowsAll;
+    return S_OK;
+}
+
+[[nodiscard]] HRESULT AtlasEngine::InvalidateFlush(_In_ const bool /*circled*/, _Out_ bool* const pForcePaint) noexcept
+{
+    RETURN_HR_IF_NULL(E_INVALIDARG, pForcePaint);
+    *pForcePaint = false;
+    return S_OK;
+}
+
+[[nodiscard]] HRESULT AtlasEngine::InvalidateTitle(const std::wstring_view proposedTitle) noexcept
+{
+    _api.invalidatedTitle = true;
+    return S_OK;
+}
+
+[[nodiscard]] HRESULT AtlasEngine::NotifyNewText(const std::wstring_view newText) noexcept
+{
+    return S_OK;
+}
+
+[[nodiscard]] HRESULT AtlasEngine::UpdateFont(const FontInfoDesired& fontInfoDesired, _Out_ FontInfo& fontInfo) noexcept
+{
+    return UpdateFont(fontInfoDesired, fontInfo, {}, {});
+}
+
+[[nodiscard]] HRESULT AtlasEngine::UpdateSoftFont(const std::span<const uint16_t> bitPattern, const til::size cellSize, const size_t centeringHint) noexcept
+{
+    const auto softFont = _api.s.write()->font.write();
+    softFont->softFontPattern = std::vector(bitPattern.begin(), bitPattern.end());
+    softFont->softFontCellSize = cellSize;
+    return S_OK;
+}
+
+[[nodiscard]] HRESULT AtlasEngine::UpdateDpi(const int dpi) noexcept
+{
+    u16 newDPI;
+    RETURN_IF_FAILED(api_narrow(dpi, newDPI));
+
+    if (_api.s->font->dpi != newDPI)
+    {
+        _api.s.write()->font.write()->dpi = newDPI;
+    }
+
+    return S_OK;
+}
+
+[[nodiscard]] HRESULT AtlasEngine::UpdateViewport(const til::inclusive_rect& srNewViewport) noexcept
+{
+    const u16x2 cellCount{
+        gsl::narrow_cast<u16>(srNewViewport.right - srNewViewport.left + 1),
+        gsl::narrow_cast<u16>(srNewViewport.bottom - srNewViewport.top + 1),
+    };
+    if (_api.s->cellCount != cellCount)
+    {
+        _api.s.write()->cellCount = cellCount;
+    }
+    return S_OK;
+}
+
+[[nodiscard]] HRESULT AtlasEngine::GetProposedFont(const FontInfoDesired& fontInfoDesired, _Out_ FontInfo& fontInfo, const int dpi) noexcept
+try
+{
+    // One day I'm going to implement GDI for AtlasEngine...
+    // Until then this code is work in progress.
+#if 0
+    wil::unique_hfont hfont;
+
+    // This block of code (for GDI fonts) is unfinished.
+    if (fontInfoDesired.IsDefaultRasterFont())
+    {
+        hfont.reset(static_cast<HFONT>(GetStockObject(OEM_FIXED_FONT)));
+        RETURN_HR_IF(E_FAIL, !hfont);
+    }
+    else if (requestedFaceName == DEFAULT_RASTER_FONT_FACENAME)
+    {
+        // GDI Windows Font Mapping reference:
+        // https://msdn.microsoft.com/en-us/library/ms969909.aspx
+
+        LOGFONTW lf;
+        lf.lfHeight = -MulDiv(requestedSize.height, dpi, 72);
+        lf.lfWidth = 0;
+        lf.lfEscapement = 0;
+        lf.lfOrientation = 0;
+        lf.lfWeight = requestedWeight;
+        lf.lfItalic = FALSE;
+        lf.lfUnderline = FALSE;
+        lf.lfStrikeOut = FALSE;
+        lf.lfCharSet = OEM_CHARSET;
+        lf.lfOutPrecision = OUT_RASTER_PRECIS;
+        lf.lfClipPrecision = CLIP_DEFAULT_PRECIS;
+        lf.lfQuality = PROOF_QUALITY; // disables scaling for rasterized fonts
+        lf.lfPitchAndFamily = FIXED_PITCH | FF_MODERN;
+        // .size() only includes regular characters, but we also want to copy the trailing \0, so +1 it is.
+        memcpy(&lf.lfFaceName[0], &DEFAULT_RASTER_FONT_FACENAME[0], sizeof(DEFAULT_RASTER_FONT_FACENAME));
+
+        hfont.reset(CreateFontIndirectW(&lf));
+        RETURN_HR_IF(E_FAIL, !hfont);
+    }
+
+    if (hfont)
+    {
+// wil::unique_any_t's constructor says: "should not be WI_NOEXCEPT (may forward to a throwing constructor)".
+// The constructor we use by default doesn't throw.
+#pragma warning(suppress : 26447) // The function is declared 'noexcept' but calls function '...' which may throw exceptions (f.6).
+        wil::unique_hdc hdc{ CreateCompatibleDC(nullptr) };
+        RETURN_HR_IF(E_FAIL, !hdc);
+
+        DeleteObject(SelectObject(hdc.get(), hfont.get()));
+
+        til::size sz;
+        RETURN_HR_IF(E_FAIL, !GetTextExtentPoint32W(hdc.get(), L"M", 1, &sz));
+        resultingCellSize.width = sz.width;
+        resultingCellSize.height = sz.height;
+    }
+#endif
+
+    _resolveFontMetrics(nullptr, fontInfoDesired, fontInfo);
+    return S_OK;
+}
+CATCH_RETURN()
+
+[[nodiscard]] HRESULT AtlasEngine::GetDirtyArea(std::span<const til::rect>& area) noexcept
+{
+    area = std::span{ &_api.dirtyRect, 1 };
+    return S_OK;
+}
+
+[[nodiscard]] HRESULT AtlasEngine::GetFontSize(_Out_ til::size* pFontSize) noexcept
+{
+    RETURN_HR_IF_NULL(E_INVALIDARG, pFontSize);
+    pFontSize->width = _api.s->font->cellSize.x;
+    pFontSize->height = _api.s->font->cellSize.y;
+    return S_OK;
+}
+
+[[nodiscard]] HRESULT AtlasEngine::IsGlyphWideByFont(const std::wstring_view glyph, _Out_ bool* const pResult) noexcept
+{
+    RETURN_HR_IF_NULL(E_INVALIDARG, pResult);
+
+    wil::com_ptr<IDWriteTextFormat> textFormat;
+    RETURN_IF_FAILED(_p.dwriteFactory->CreateTextFormat(
+        /* fontFamilyName */ _api.s->font->fontName.c_str(),
+        /* fontCollection */ _api.s->font->fontCollection.get(),
+        /* fontWeight     */ static_cast<DWRITE_FONT_WEIGHT>(_api.s->font->fontWeight),
+        /* fontStyle      */ DWRITE_FONT_STYLE_NORMAL,
+        /* fontStretch    */ DWRITE_FONT_STRETCH_NORMAL,
+        /* fontSize       */ _api.s->font->fontSize,
+        /* localeName     */ L"",
+        /* textFormat     */ textFormat.put()));
+
+    wil::com_ptr<IDWriteTextLayout> textLayout;
+    RETURN_IF_FAILED(_p.dwriteFactory->CreateTextLayout(glyph.data(), gsl::narrow_cast<uint32_t>(glyph.size()), textFormat.get(), FLT_MAX, FLT_MAX, textLayout.addressof()));
+
+    DWRITE_TEXT_METRICS metrics{};
+    RETURN_IF_FAILED(textLayout->GetMetrics(&metrics));
+
+    const auto minWidth = (_api.s->font->cellSize.x * 1.2f);
+    *pResult = metrics.width > minWidth;
+    return S_OK;
+}
+
+[[nodiscard]] HRESULT AtlasEngine::UpdateTitle(const std::wstring_view newTitle) noexcept
+{
+    return S_OK;
+}
+
+#pragma endregion
+
+#pragma region DxRenderer
+
+HRESULT AtlasEngine::Enable() noexcept
+{
+    return S_OK;
+}
+
+[[nodiscard]] std::wstring_view AtlasEngine::GetPixelShaderPath() noexcept
+{
+    return _api.s->misc->customPixelShaderPath;
+}
+
+[[nodiscard]] bool AtlasEngine::GetRetroTerminalEffect() const noexcept
+{
+    return _api.s->misc->useRetroTerminalEffect;
+}
+
+[[nodiscard]] float AtlasEngine::GetScaling() const noexcept
+{
+    return static_cast<f32>(_api.s->font->dpi) / static_cast<f32>(USER_DEFAULT_SCREEN_DPI);
+}
+
+[[nodiscard]] Microsoft::Console::Types::Viewport AtlasEngine::GetViewportInCharacters(const Types::Viewport& viewInPixels) const noexcept
+{
+    assert(_api.s->font->cellSize.x != 0);
+    assert(_api.s->font->cellSize.y != 0);
+    return Types::Viewport::FromDimensions(viewInPixels.Origin(), { viewInPixels.Width() / _api.s->font->cellSize.x, viewInPixels.Height() / _api.s->font->cellSize.y });
+}
+
+[[nodiscard]] Microsoft::Console::Types::Viewport AtlasEngine::GetViewportInPixels(const Types::Viewport& viewInCharacters) const noexcept
+{
+    assert(_api.s->font->cellSize.x != 0);
+    assert(_api.s->font->cellSize.y != 0);
+    return Types::Viewport::FromDimensions(viewInCharacters.Origin(), { viewInCharacters.Width() * _api.s->font->cellSize.x, viewInCharacters.Height() * _api.s->font->cellSize.y });
+}
+
+void AtlasEngine::SetAntialiasingMode(const D2D1_TEXT_ANTIALIAS_MODE antialiasingMode) noexcept
+{
+    const auto mode = static_cast<AntialiasingMode>(antialiasingMode);
+    if (_api.antialiasingMode != mode)
+    {
+        _api.antialiasingMode = mode;
+        _resolveTransparencySettings();
+    }
+}
+
+void AtlasEngine::SetCallback(std::function<void(HANDLE)> pfn) noexcept
+{
+    _p.swapChainChangedCallback = std::move(pfn);
+}
+
+void AtlasEngine::EnableTransparentBackground(const bool isTransparent) noexcept
+{
+    if (_api.enableTransparentBackground != isTransparent)
+    {
+        _api.enableTransparentBackground = isTransparent;
+        _resolveTransparencySettings();
+    }
+}
+
+void AtlasEngine::SetForceFullRepaintRendering(bool enable) noexcept
+{
+}
+
+[[nodiscard]] HRESULT AtlasEngine::SetHwnd(const HWND hwnd) noexcept
+{
+    if (_api.s->target->hwnd != hwnd)
+    {
+        _api.s.write()->target.write()->hwnd = hwnd;
+    }
+    return S_OK;
+}
+
+void AtlasEngine::SetPixelShaderPath(std::wstring_view value) noexcept
+try
+{
+    if (_api.s->misc->customPixelShaderPath != value)
+    {
+        _api.s.write()->misc.write()->customPixelShaderPath = value;
+        _resolveTransparencySettings();
+    }
+}
+CATCH_LOG()
+
+void AtlasEngine::SetRetroTerminalEffect(bool enable) noexcept
+{
+    if (_api.s->misc->useRetroTerminalEffect != enable)
+    {
+        _api.s.write()->misc.write()->useRetroTerminalEffect = enable;
+        _resolveTransparencySettings();
+    }
+}
+
+void AtlasEngine::SetSelectionBackground(const COLORREF color, const float alpha) noexcept
+{
+    const u32 selectionColor = (color & 0xffffff) | gsl::narrow_cast<u32>(lrintf(alpha * 255.0f)) << 24;
+    if (_api.s->misc->selectionColor != selectionColor)
+    {
+        _api.s.write()->misc.write()->selectionColor = selectionColor;
+    }
+}
+
+void AtlasEngine::SetSoftwareRendering(bool enable) noexcept
+{
+    if (_api.s->target->useSoftwareRendering != enable)
+    {
+        _api.s.write()->target.write()->useSoftwareRendering = enable;
+    }
+}
+
+void AtlasEngine::SetWarningCallback(std::function<void(HRESULT)> pfn) noexcept
+{
+    _p.warningCallback = std::move(pfn);
+}
+
+[[nodiscard]] HRESULT AtlasEngine::SetWindowSize(const til::size pixels) noexcept
+{
+    u16x2 newSize;
+    RETURN_IF_FAILED(vec2_narrow(pixels.width, pixels.height, newSize));
+
+    // At the time of writing:
+    // When Win+D is pressed, `TriggerRedrawCursor` is called and a render pass is initiated.
+    // As conhost is in the background, GetClientRect will return {0,0} and we'll get called with {0,0}.
+    // This isn't a valid value for _api.sizeInPixel and would crash _recreateSizeDependentResources().
+    if (_api.s->targetSize != newSize && newSize != u16x2{})
+    {
+        _api.s.write()->targetSize = newSize;
+    }
+
+    return S_OK;
+}
+
+[[nodiscard]] HRESULT AtlasEngine::UpdateFont(const FontInfoDesired& fontInfoDesired, FontInfo& fontInfo, const std::unordered_map<std::wstring_view, uint32_t>& features, const std::unordered_map<std::wstring_view, float>& axes) noexcept
+{
+    static constexpr std::array fallbackFaceNames{ static_cast<const wchar_t*>(nullptr), L"Consolas", L"Lucida Console", L"Courier New" };
+    auto it = fallbackFaceNames.begin();
+    const auto end = fallbackFaceNames.end();
+
+    for (;;)
+    {
+        try
+        {
+            _updateFont(*it, fontInfoDesired, fontInfo, features, axes);
+            return S_OK;
+        }
+        catch (...)
+        {
+            ++it;
+            if (it == end)
+            {
+                RETURN_CAUGHT_EXCEPTION();
+            }
+            else
+            {
+                LOG_CAUGHT_EXCEPTION();
+            }
+        }
+    }
+}
+
+void AtlasEngine::UpdateHyperlinkHoveredId(const uint16_t hoveredId) noexcept
+{
+    _api.hyperlinkHoveredId = hoveredId;
+}
+
+#pragma endregion
+
+void AtlasEngine::_resolveTransparencySettings() noexcept
+{
+    // If the user asks for ClearType, but also for a transparent background
+    // (which our ClearType shader doesn't simultaneously support)
+    // then we need to sneakily force the renderer to grayscale AA.
+    const auto antialiasingMode = _api.enableTransparentBackground && _api.antialiasingMode == AntialiasingMode::ClearType ? AntialiasingMode::Grayscale : _api.antialiasingMode;
+    const bool enableTransparentBackground = _api.enableTransparentBackground || !_api.s->misc->customPixelShaderPath.empty() || _api.s->misc->useRetroTerminalEffect;
+
+    if (antialiasingMode != _api.s->font->antialiasingMode || enableTransparentBackground != _api.s->target->enableTransparentBackground)
+    {
+        const auto s = _api.s.write();
+        s->font.write()->antialiasingMode = antialiasingMode;
+        // An opaque background allows us to use true "independent" flips. See AtlasEngine::_createSwapChain().
+        // We can't enable them if custom shaders are specified, because it's unknown, whether they support opaque inputs.
+        s->target.write()->enableTransparentBackground = enableTransparentBackground;
+        _api.backgroundOpaqueMixin = enableTransparentBackground ? 0x00000000 : 0xff000000;
+    }
+}
+
+void AtlasEngine::_updateFont(const wchar_t* faceName, const FontInfoDesired& fontInfoDesired, FontInfo& fontInfo, const std::unordered_map<std::wstring_view, uint32_t>& features, const std::unordered_map<std::wstring_view, float>& axes)
+{
+    std::vector<DWRITE_FONT_FEATURE> fontFeatures;
+    if (!features.empty())
+    {
+        fontFeatures.reserve(features.size() + 3);
+
+        // All of these features are enabled by default by DirectWrite.
+        // If you want to (and can) peek into the source of DirectWrite
+        // you can look for the "GenericDefaultGsubFeatures" and "GenericDefaultGposFeatures" arrays.
+        // Gsub is for GetGlyphs() and Gpos for GetGlyphPlacements().
+        //
+        // GH#10774: Apparently specifying all of the features is just redundant.
+        fontFeatures.emplace_back(DWRITE_FONT_FEATURE{ DWRITE_FONT_FEATURE_TAG_STANDARD_LIGATURES, 1 });
+        fontFeatures.emplace_back(DWRITE_FONT_FEATURE{ DWRITE_FONT_FEATURE_TAG_CONTEXTUAL_LIGATURES, 1 });
+        fontFeatures.emplace_back(DWRITE_FONT_FEATURE{ DWRITE_FONT_FEATURE_TAG_CONTEXTUAL_ALTERNATES, 1 });
+
+        for (const auto& p : features)
+        {
+            if (p.first.size() == 4)
+            {
+                const auto s = p.first.data();
+                switch (const auto tag = DWRITE_MAKE_FONT_FEATURE_TAG(s[0], s[1], s[2], s[3]))
+                {
+                case DWRITE_FONT_FEATURE_TAG_STANDARD_LIGATURES:
+                    fontFeatures[0].parameter = p.second;
+                    break;
+                case DWRITE_FONT_FEATURE_TAG_CONTEXTUAL_LIGATURES:
+                    fontFeatures[1].parameter = p.second;
+                    break;
+                case DWRITE_FONT_FEATURE_TAG_CONTEXTUAL_ALTERNATES:
+                    fontFeatures[2].parameter = p.second;
+                    break;
+                default:
+                    fontFeatures.emplace_back(DWRITE_FONT_FEATURE{ tag, p.second });
+                    break;
+                }
+            }
+        }
+    }
+
+    std::vector<DWRITE_FONT_AXIS_VALUE> fontAxisValues;
+    if (!axes.empty())
+    {
+        fontAxisValues.reserve(axes.size() + 3);
+
+        // AtlasEngine::_recreateFontDependentResources() relies on these fields to
+        // exist in this particular order in order to create appropriate default axes.
+        fontAxisValues.emplace_back(DWRITE_FONT_AXIS_VALUE{ DWRITE_FONT_AXIS_TAG_WEIGHT, NAN });
+        fontAxisValues.emplace_back(DWRITE_FONT_AXIS_VALUE{ DWRITE_FONT_AXIS_TAG_ITALIC, NAN });
+        fontAxisValues.emplace_back(DWRITE_FONT_AXIS_VALUE{ DWRITE_FONT_AXIS_TAG_SLANT, NAN });
+
+        for (const auto& p : axes)
+        {
+            if (p.first.size() == 4)
+            {
+                const auto s = p.first.data();
+                switch (const auto tag = DWRITE_MAKE_FONT_AXIS_TAG(s[0], s[1], s[2], s[3]))
+                {
+                case DWRITE_FONT_AXIS_TAG_WEIGHT:
+                    fontAxisValues[0].value = p.second;
+                    break;
+                case DWRITE_FONT_AXIS_TAG_ITALIC:
+                    fontAxisValues[1].value = p.second;
+                    break;
+                case DWRITE_FONT_AXIS_TAG_SLANT:
+                    fontAxisValues[2].value = p.second;
+                    break;
+                default:
+                    fontAxisValues.emplace_back(DWRITE_FONT_AXIS_VALUE{ tag, p.second });
+                    break;
+                }
+            }
+        }
+    }
+
+    const auto font = _api.s.write()->font.write();
+    _resolveFontMetrics(faceName, fontInfoDesired, fontInfo, font);
+    font->fontFeatures = std::move(fontFeatures);
+    font->fontAxisValues = std::move(fontAxisValues);
+}
+
+void AtlasEngine::_resolveFontMetrics(const wchar_t* requestedFaceName, const FontInfoDesired& fontInfoDesired, FontInfo& fontInfo, FontSettings* fontMetrics) const
+{
+    const auto requestedFamily = fontInfoDesired.GetFamily();
+    auto requestedWeight = fontInfoDesired.GetWeight();
+    auto fontSize = fontInfoDesired.GetFontSize();
+    auto requestedSize = fontInfoDesired.GetEngineSize();
+
+    if (!requestedFaceName)
+    {
+        requestedFaceName = fontInfoDesired.GetFaceName().c_str();
+        if (!requestedFaceName)
+        {
+            requestedFaceName = L"Consolas";
+        }
+    }
+    if (!requestedSize.height)
+    {
+        fontSize = 12.0f;
+        requestedSize = { 0, 12 };
+    }
+    if (!requestedWeight)
+    {
+        requestedWeight = DWRITE_FONT_WEIGHT_NORMAL;
+    }
+
+    auto fontCollection = FontCache::GetCached();
+
+    u32 index = 0;
+    BOOL exists = false;
+    THROW_IF_FAILED(fontCollection->FindFamilyName(requestedFaceName, &index, &exists));
+    THROW_HR_IF(DWRITE_E_NOFONT, !exists);
+
+    wil::com_ptr<IDWriteFontFamily> fontFamily;
+    THROW_IF_FAILED(fontCollection->GetFontFamily(index, fontFamily.addressof()));
+
+    wil::com_ptr<IDWriteFont> font;
+    THROW_IF_FAILED(fontFamily->GetFirstMatchingFont(static_cast<DWRITE_FONT_WEIGHT>(requestedWeight), DWRITE_FONT_STRETCH_NORMAL, DWRITE_FONT_STYLE_NORMAL, font.addressof()));
+
+    wil::com_ptr<IDWriteFontFace> fontFace;
+    THROW_IF_FAILED(font->CreateFontFace(fontFace.addressof()));
+
+    DWRITE_FONT_METRICS metrics{};
+    fontFace->GetMetrics(&metrics);
+
+    // According to Wikipedia:
+    // > One em was traditionally defined as the width of the capital 'M' in the current typeface and point size,
+    // > because the 'M' was commonly cast the full-width of the square blocks [...] which are used in printing presses.
+    // Even today M is often the widest character in a font that supports ASCII.
+    // In the future a more robust solution could be written, until then this simple solution works for most cases.
+    static constexpr u32 codePoint = L'M';
+    u16 glyphIndex;
+    THROW_IF_FAILED(fontFace->GetGlyphIndicesW(&codePoint, 1, &glyphIndex));
+
+    DWRITE_GLYPH_METRICS glyphMetrics{};
+    THROW_IF_FAILED(fontFace->GetDesignGlyphMetrics(&glyphIndex, 1, &glyphMetrics));
+
+    // Point sizes are commonly treated at a 72 DPI scale
+    // (including by OpenType), whereas DirectWrite uses 96 DPI.
+    // Since we want the height in px we multiply by the display's DPI.
+    const auto dpi = static_cast<f32>(_api.s->font->dpi);
+    const auto fontSizeInPx = fontSize / 72.0f * dpi;
+
+    const auto designUnitsPerPx = fontSizeInPx / static_cast<f32>(metrics.designUnitsPerEm);
+    const auto ascent = static_cast<f32>(metrics.ascent) * designUnitsPerPx;
+    const auto descent = static_cast<f32>(metrics.descent) * designUnitsPerPx;
+    const auto lineGap = static_cast<f32>(metrics.lineGap) * designUnitsPerPx;
+    const auto underlinePosition = static_cast<f32>(-metrics.underlinePosition) * designUnitsPerPx;
+    const auto underlineThickness = static_cast<f32>(metrics.underlineThickness) * designUnitsPerPx;
+    const auto strikethroughPosition = static_cast<f32>(-metrics.strikethroughPosition) * designUnitsPerPx;
+    const auto strikethroughThickness = static_cast<f32>(metrics.strikethroughThickness) * designUnitsPerPx;
+    const auto advanceWidth = static_cast<f32>(glyphMetrics.advanceWidth) * designUnitsPerPx;
+    const auto advanceHeight = ascent + descent + lineGap;
+
+    auto adjustedWidth = std::roundf(fontInfoDesired.GetCellWidth().Resolve(advanceWidth, dpi, fontSizeInPx, advanceWidth));
+    auto adjustedHeight = std::roundf(fontInfoDesired.GetCellHeight().Resolve(advanceHeight, dpi, fontSizeInPx, advanceWidth));
+
+    // Protection against bad user values in GetCellWidth/Y.
+    // AtlasEngine fails hard with 0 cell sizes.
+    adjustedWidth = std::max(1.0f, adjustedWidth);
+    adjustedHeight = std::max(1.0f, adjustedHeight);
+
+    const auto baseline = std::roundf(ascent + (lineGap + adjustedHeight - advanceHeight) / 2.0f);
+    const auto underlinePos = std::roundf(baseline + underlinePosition);
+    const auto underlineWidth = std::max(1.0f, std::roundf(underlineThickness));
+    const auto strikethroughPos = std::roundf(baseline + strikethroughPosition);
+    const auto strikethroughWidth = std::max(1.0f, std::roundf(strikethroughThickness));
+    const auto thinLineWidth = std::max(1.0f, std::roundf(underlineThickness / 2.0f));
+
+    // For double underlines we loosely follow what Word does:
+    // 1. The lines are half the width of an underline (= thinLineWidth)
+    // 2. Ideally the bottom line is aligned with the bottom of the underline
+    // 3. The top underline is vertically in the middle between baseline and ideal bottom underline
+    // 4. If the top line gets too close to the baseline the underlines are shifted downwards
+    // 5. The minimum gap between the two lines appears to be similar to Tex (1.2pt)
+    // (Additional notes below.)
+
+    // 2.
+    auto doubleUnderlinePosBottom = underlinePos + underlineWidth - thinLineWidth;
+    // 3. Since we don't align the center of our two lines, but rather the top borders
+    //    we need to subtract half a line width from our center point.
+    auto doubleUnderlinePosTop = std::roundf((baseline + doubleUnderlinePosBottom - thinLineWidth) / 2.0f);
+    // 4.
+    doubleUnderlinePosTop = std::max(doubleUnderlinePosTop, baseline + thinLineWidth);
+    // 5. The gap is only the distance _between_ the lines, but we need the distance from the
+    //    top border of the top and bottom lines, which includes an additional line width.
+    const auto doubleUnderlineGap = std::max(1.0f, std::roundf(1.2f / 72.0f * dpi));
+    doubleUnderlinePosBottom = std::max(doubleUnderlinePosBottom, doubleUnderlinePosTop + doubleUnderlineGap + thinLineWidth);
+    // Our cells can't overlap each other so we additionally clamp the bottom line to be inside the cell boundaries.
+    doubleUnderlinePosBottom = std::min(doubleUnderlinePosBottom, adjustedHeight - thinLineWidth);
+
+    const auto cellWidth = gsl::narrow<u16>(lrintf(adjustedWidth));
+    const auto cellHeight = gsl::narrow<u16>(lrintf(adjustedHeight));
+
+    {
+        til::size coordSize;
+        coordSize.width = cellWidth;
+        coordSize.height = cellHeight;
+
+        if (requestedSize.width == 0)
+        {
+            // The coordSizeUnscaled parameter to SetFromEngine is used for API functions like GetConsoleFontSize.
+            // Since clients expect that settings the font height to Y yields back a font height of Y,
+            // we're scaling the X relative/proportional to the actual cellWidth/cellHeight ratio.
+            requestedSize.width = gsl::narrow_cast<til::CoordType>(lrintf(fontSize / cellHeight * cellWidth));
+        }
+
+        fontInfo.SetFromEngine(requestedFaceName, requestedFamily, requestedWeight, false, coordSize, requestedSize);
+    }
+
+    if (fontMetrics)
+    {
+        std::wstring fontName{ requestedFaceName };
+        const auto fontWeightU16 = gsl::narrow_cast<u16>(requestedWeight);
+        const auto baselineU16 = static_cast<u16>(baseline + 0.5f);
+        const auto descenderU16 = gsl::narrow_cast<u16>(cellHeight - baselineU16);
+        const auto underlinePosU16 = static_cast<u16>(underlinePos + 0.5f);
+        const auto underlineWidthU16 = static_cast<u16>(underlineWidth + 0.5f);
+        const auto strikethroughPosU16 = static_cast<u16>(strikethroughPos + 0.5f);
+        const auto strikethroughWidthU16 = static_cast<u16>(strikethroughWidth + 0.5f);
+        const auto doubleUnderlinePosTopU16 = static_cast<u16>(doubleUnderlinePosTop + 0.5f);
+        const auto doubleUnderlinePosBottomU16 = static_cast<u16>(doubleUnderlinePosBottom + 0.5f);
+        const auto thinLineWidthU16 = static_cast<u16>(thinLineWidth + 0.5f);
+
+        // NOTE: From this point onward no early returns or throwing code should exist,
+        // as we might cause _api to be in an inconsistent state otherwise.
+
+        fontMetrics->fontCollection = std::move(fontCollection);
+        fontMetrics->fontFamily = std::move(fontFamily);
+        fontMetrics->fontName = std::move(fontName);
+        fontMetrics->fontSize = fontSizeInPx;
+        fontMetrics->advanceScale = cellWidth / advanceWidth;
+        fontMetrics->cellSize.x = cellWidth;
+        fontMetrics->cellSize.y = cellHeight;
+        fontMetrics->fontWeight = fontWeightU16;
+        fontMetrics->baseline = baselineU16;
+        fontMetrics->descender = descenderU16;
+        fontMetrics->underlinePos = underlinePosU16;
+        fontMetrics->underlineWidth = underlineWidthU16;
+        fontMetrics->strikethroughPos = strikethroughPosU16;
+        fontMetrics->strikethroughWidth = strikethroughWidthU16;
+        fontMetrics->doubleUnderlinePos.x = doubleUnderlinePosTopU16;
+        fontMetrics->doubleUnderlinePos.y = doubleUnderlinePosBottomU16;
+        fontMetrics->thinLineWidth = thinLineWidthU16;
+    }
+}