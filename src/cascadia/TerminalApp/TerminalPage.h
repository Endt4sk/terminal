// Copyright (c) Microsoft Corporation.
// Licensed under the MIT license.

#pragma once

#include "TerminalPage.g.h"
#include "TerminalTab.h"
#include "AppKeyBindings.h"
#include "AppCommandlineArgs.h"
#include "LastTabClosedEventArgs.g.h"
#include "RenameWindowRequestedArgs.g.h"
#include "RequestMoveContentArgs.g.h"
#include "RequestReceiveContentArgs.g.h"
#include "Toast.h"

#define DECLARE_ACTION_HANDLER(action) void _Handle##action(const IInspectable& sender, const Microsoft::Terminal::Settings::Model::ActionEventArgs& args);

static constexpr uint32_t DefaultRowsToScroll{ 3 };
static constexpr std::wstring_view TabletInputServiceKey{ L"TabletInputService" };

namespace TerminalAppLocalTests
{
    class TabTests;
    class SettingsTests;
}

namespace Microsoft::Terminal::Core
{
    class ControlKeyStates;
}

namespace winrt::TerminalApp::implementation
{
    enum StartupState : int
    {
        NotInitialized = 0,
        InStartup = 1,
        Initialized = 2
    };

    enum ScrollDirection : int
    {
        ScrollUp = 0,
        ScrollDown = 1
    };

    struct LastTabClosedEventArgs : LastTabClosedEventArgsT<LastTabClosedEventArgs>
    {
        WINRT_PROPERTY(bool, ClearPersistedState);

    public:
        LastTabClosedEventArgs(const bool& shouldClear) :
            _ClearPersistedState{ shouldClear } {};
    };

    struct RenameWindowRequestedArgs : RenameWindowRequestedArgsT<RenameWindowRequestedArgs>
    {
        WINRT_PROPERTY(winrt::hstring, ProposedName);

    public:
        RenameWindowRequestedArgs(const winrt::hstring& name) :
            _ProposedName{ name } {};
    };

    struct RequestMoveContentArgs : RequestMoveContentArgsT<RequestMoveContentArgs>
    {
        WINRT_PROPERTY(winrt::hstring, Window);
        WINRT_PROPERTY(winrt::hstring, Content);
        WINRT_PROPERTY(uint32_t, TabIndex);

    public:
        RequestMoveContentArgs(const winrt::hstring window, const winrt::hstring content, uint32_t tabIndex) :
            _Window{ window },
            _Content{ content },
            _TabIndex{ tabIndex } {};
    };

    struct RequestReceiveContentArgs : RequestReceiveContentArgsT<RequestReceiveContentArgs>
    {
        WINRT_PROPERTY(uint64_t, SourceWindow);
        WINRT_PROPERTY(uint64_t, TargetWindow);
        WINRT_PROPERTY(uint32_t, TabIndex);

    public:
        RequestReceiveContentArgs(const uint64_t src, const uint64_t tgt, const uint32_t tabIndex) :
            _SourceWindow{ src },
            _TargetWindow{ tgt },
            _TabIndex{ tabIndex } {};
    };

    struct TerminalPage : TerminalPageT<TerminalPage>
    {
    public:
        TerminalPage(TerminalApp::WindowProperties properties, const TerminalApp::ContentManager& manager);

        // This implements shobjidl's IInitializeWithWindow, but due to a XAML Compiler bug we cannot
        // put it in our inheritance graph. https://github.com/microsoft/microsoft-ui-xaml/issues/3331
        STDMETHODIMP Initialize(HWND hwnd);

        void SetSettings(Microsoft::Terminal::Settings::Model::CascadiaSettings settings, bool needRefreshUI);

        void Create();

        bool ShouldImmediatelyHandoffToElevated(const Microsoft::Terminal::Settings::Model::CascadiaSettings& settings) const;
        void HandoffToElevated(const Microsoft::Terminal::Settings::Model::CascadiaSettings& settings);
        Microsoft::Terminal::Settings::Model::WindowLayout GetWindowLayout();

        winrt::fire_and_forget NewTerminalByDrop(winrt::Windows::UI::Xaml::DragEventArgs& e);

        hstring Title();

        void TitlebarClicked();
        void WindowVisibilityChanged(const bool showOrHide);

        float CalcSnappedDimension(const bool widthOrHeight, const float dimension) const;

        winrt::hstring ApplicationDisplayName();
        winrt::hstring ApplicationVersion();

        winrt::fire_and_forget RequestQuit();
        winrt::fire_and_forget CloseWindow(bool bypassDialog);

        void ToggleFocusMode();
        void ToggleFullscreen();
        void ToggleAlwaysOnTop();
        bool FocusMode() const;
        bool Fullscreen() const;
        bool AlwaysOnTop() const;
        void SetFullscreen(bool);
        void SetFocusMode(const bool inFocusMode);
        void Maximized(bool newMaximized);
        void RequestSetMaximized(bool newMaximized);

        void SetStartupActions(std::vector<Microsoft::Terminal::Settings::Model::ActionAndArgs>& actions);

        void SetInboundListener(bool isEmbedding);
        static std::vector<Microsoft::Terminal::Settings::Model::ActionAndArgs> ConvertExecuteCommandlineToActions(const Microsoft::Terminal::Settings::Model::ExecuteCommandlineArgs& args);

        winrt::TerminalApp::IDialogPresenter DialogPresenter() const;
        void DialogPresenter(winrt::TerminalApp::IDialogPresenter dialogPresenter);

        winrt::TerminalApp::TaskbarState TaskbarState() const;

        void ShowKeyboardServiceWarning() const;
        void ShowSetAsDefaultInfoBar() const;
        winrt::hstring KeyboardServiceDisabledText();

        winrt::fire_and_forget IdentifyWindow();
        winrt::fire_and_forget RenameFailed();

        winrt::fire_and_forget ProcessStartupActions(Windows::Foundation::Collections::IVector<Microsoft::Terminal::Settings::Model::ActionAndArgs> actions,
                                                     const bool initial,
                                                     const winrt::hstring cwd = L"");

        TerminalApp::WindowProperties WindowProperties() const noexcept { return _WindowProperties; };

        bool CanDragDrop() const noexcept;
        bool IsRunningElevated() const noexcept;

        void OpenSettingsUI();
        void WindowActivated(const bool activated);

        bool OnDirectKeyEvent(const uint32_t vkey, const uint8_t scanCode, const bool down);

        winrt::fire_and_forget AttachContent(winrt::hstring content, uint32_t tabIndex);
        winrt::fire_and_forget SendContentToOther(winrt::TerminalApp::RequestReceiveContentArgs args);

        WINRT_CALLBACK(PropertyChanged, Windows::UI::Xaml::Data::PropertyChangedEventHandler);

        // -------------------------------- WinRT Events ---------------------------------
        TYPED_EVENT(TitleChanged, IInspectable, winrt::hstring);
        TYPED_EVENT(LastTabClosed, IInspectable, winrt::TerminalApp::LastTabClosedEventArgs);
        TYPED_EVENT(SetTitleBarContent, IInspectable, winrt::Windows::UI::Xaml::UIElement);
        TYPED_EVENT(FocusModeChanged, IInspectable, IInspectable);
        TYPED_EVENT(FullscreenChanged, IInspectable, IInspectable);
        TYPED_EVENT(ChangeMaximizeRequested, IInspectable, IInspectable);
        TYPED_EVENT(AlwaysOnTopChanged, IInspectable, IInspectable);
        TYPED_EVENT(RaiseVisualBell, IInspectable, IInspectable);
        TYPED_EVENT(SetTaskbarProgress, IInspectable, IInspectable);
        TYPED_EVENT(Initialized, IInspectable, winrt::Windows::UI::Xaml::RoutedEventArgs);
        TYPED_EVENT(IdentifyWindowsRequested, IInspectable, IInspectable);
        TYPED_EVENT(RenameWindowRequested, Windows::Foundation::IInspectable, winrt::TerminalApp::RenameWindowRequestedArgs);
        TYPED_EVENT(SummonWindowRequested, IInspectable, IInspectable);

        TYPED_EVENT(CloseRequested, IInspectable, IInspectable);
        TYPED_EVENT(OpenSystemMenu, IInspectable, IInspectable);
        TYPED_EVENT(QuitRequested, IInspectable, IInspectable);
        TYPED_EVENT(ShowWindowChanged, IInspectable, winrt::Microsoft::Terminal::Control::ShowWindowArgs)

        TYPED_EVENT(RequestMoveContent, Windows::Foundation::IInspectable, winrt::TerminalApp::RequestMoveContentArgs);
        TYPED_EVENT(RequestReceiveContent, Windows::Foundation::IInspectable, winrt::TerminalApp::RequestReceiveContentArgs);

        WINRT_OBSERVABLE_PROPERTY(winrt::Windows::UI::Xaml::Media::Brush, TitlebarBrush, _PropertyChangedHandlers, nullptr);

    private:
        friend struct TerminalPageT<TerminalPage>; // for Xaml to bind events
        std::optional<HWND> _hostingHwnd;

        // If you add controls here, but forget to null them either here or in
        // the ctor, you're going to have a bad time. It'll mysteriously fail to
        // activate the app.
        // ALSO: If you add any UIElements as roots here, make sure they're
        // updated in App::_ApplyTheme. The roots currently is _tabRow
        // (which is a root when the tabs are in the titlebar.)
        Microsoft::UI::Xaml::Controls::TabView _tabView{ nullptr };
        TerminalApp::TabRowControl _tabRow{ nullptr };
        Windows::UI::Xaml::Controls::Grid _tabContent{ nullptr };
        Microsoft::UI::Xaml::Controls::SplitButton _newTabButton{ nullptr };
        winrt::TerminalApp::ColorPickupFlyout _tabColorPicker{ nullptr };

        Microsoft::Terminal::Settings::Model::CascadiaSettings _settings{ nullptr };

        Windows::Foundation::Collections::IObservableVector<TerminalApp::TabBase> _tabs;
        Windows::Foundation::Collections::IObservableVector<TerminalApp::TabBase> _mruTabs;
        static winrt::com_ptr<TerminalTab> _GetTerminalTabImpl(const TerminalApp::TabBase& tab);

        void _UpdateTabIndices();

        TerminalApp::SettingsTab _settingsTab{ nullptr };

        bool _isInFocusMode{ false };
        bool _isFullscreen{ false };
        bool _isMaximized{ false };
        bool _isAlwaysOnTop{ false };

        std::optional<uint32_t> _loadFromPersistedLayoutIdx{};

        bool _maintainStateOnTabClose{ false };
        bool _rearranging{ false };
        std::optional<int> _rearrangeFrom{};
        std::optional<int> _rearrangeTo{};
        bool _removing{ false };

        bool _activated{ false };
        bool _visible{ true };

        std::vector<std::vector<Microsoft::Terminal::Settings::Model::ActionAndArgs>> _previouslyClosedPanesAndTabs{};

        uint32_t _systemRowsToScroll{ DefaultRowsToScroll };

        // use a weak reference to prevent circular dependency with AppLogic
        winrt::weak_ref<winrt::TerminalApp::IDialogPresenter> _dialogPresenter;

        winrt::com_ptr<AppKeyBindings> _bindings{ winrt::make_self<implementation::AppKeyBindings>() };
        winrt::com_ptr<ShortcutActionDispatch> _actionDispatch{ winrt::make_self<implementation::ShortcutActionDispatch>() };

        winrt::Windows::UI::Xaml::Controls::Grid::LayoutUpdated_revoker _layoutUpdatedRevoker;
        StartupState _startupState{ StartupState::NotInitialized };

        Windows::Foundation::Collections::IVector<Microsoft::Terminal::Settings::Model::ActionAndArgs> _startupActions;
        bool _shouldStartInboundListener{ false };
        bool _isEmbeddingInboundListener{ false };

        std::shared_ptr<Toast> _windowIdToast{ nullptr };
        std::shared_ptr<Toast> _windowRenameFailedToast{ nullptr };

        winrt::Windows::UI::Xaml::Controls::TextBox::LayoutUpdated_revoker _renamerLayoutUpdatedRevoker;
        int _renamerLayoutCount{ 0 };
        bool _renamerPressedEnter{ false };

        TerminalApp::WindowProperties _WindowProperties{ nullptr };
        PaneResources _paneResources;

        TerminalApp::ContentManager _manager{ nullptr };

        winrt::com_ptr<winrt::TerminalApp::implementation::TabBase> _stashedDraggedTab{ nullptr };

        winrt::Microsoft::Terminal::TerminalConnection::ConptyConnection::NewConnection_revoker _newConnectionRevoker;

        winrt::Windows::Foundation::IAsyncOperation<winrt::Windows::UI::Xaml::Controls::ContentDialogResult> _ShowDialogHelper(const std::wstring_view& name);

        void _ShowAboutDialog();
        winrt::Windows::Foundation::IAsyncOperation<winrt::Windows::UI::Xaml::Controls::ContentDialogResult> _ShowQuitDialog();
        winrt::Windows::Foundation::IAsyncOperation<winrt::Windows::UI::Xaml::Controls::ContentDialogResult> _ShowCloseWarningDialog();
        winrt::Windows::Foundation::IAsyncOperation<winrt::Windows::UI::Xaml::Controls::ContentDialogResult> _ShowCloseReadOnlyDialog();
        winrt::Windows::Foundation::IAsyncOperation<winrt::Windows::UI::Xaml::Controls::ContentDialogResult> _ShowMultiLinePasteWarningDialog();
        winrt::Windows::Foundation::IAsyncOperation<winrt::Windows::UI::Xaml::Controls::ContentDialogResult> _ShowLargePasteWarningDialog();

        void _CreateNewTabFlyout();
        std::vector<winrt::Windows::UI::Xaml::Controls::MenuFlyoutItemBase> _CreateNewTabFlyoutItems(winrt::Windows::Foundation::Collections::IVector<Microsoft::Terminal::Settings::Model::NewTabMenuEntry> entries);
        winrt::Windows::UI::Xaml::Controls::IconElement _CreateNewTabFlyoutIcon(const winrt::hstring& icon);
        winrt::Windows::UI::Xaml::Controls::MenuFlyoutItem _CreateNewTabFlyoutProfile(const Microsoft::Terminal::Settings::Model::Profile profile, int profileIndex);

        void _OpenNewTabDropdown();
        HRESULT _OpenNewTab(const Microsoft::Terminal::Settings::Model::NewTerminalArgs& newTerminalArgs, winrt::Microsoft::Terminal::TerminalConnection::ITerminalConnection existingConnection = nullptr);
        void _CreateNewTabFromPane(std::shared_ptr<Pane> pane, uint32_t insertPosition = -1);
        winrt::Microsoft::Terminal::TerminalConnection::ITerminalConnection _CreateConnectionFromSettings(Microsoft::Terminal::Settings::Model::Profile profile, Microsoft::Terminal::Settings::Model::TerminalSettings settings);

        winrt::fire_and_forget _OpenNewWindow(const Microsoft::Terminal::Settings::Model::NewTerminalArgs newTerminalArgs);

        void _OpenNewTerminalViaDropdown(const Microsoft::Terminal::Settings::Model::NewTerminalArgs newTerminalArgs);

        bool _displayingCloseDialog{ false };
        void _SettingsButtonOnClick(const IInspectable& sender, const Windows::UI::Xaml::RoutedEventArgs& eventArgs);
        void _CommandPaletteButtonOnClick(const IInspectable& sender, const Windows::UI::Xaml::RoutedEventArgs& eventArgs);
        void _AboutButtonOnClick(const IInspectable& sender, const Windows::UI::Xaml::RoutedEventArgs& eventArgs);
        void _ThirdPartyNoticesOnClick(const IInspectable& sender, const Windows::UI::Xaml::RoutedEventArgs& eventArgs);
        void _SendFeedbackOnClick(const IInspectable& sender, const Windows::UI::Xaml::Controls::ContentDialogButtonClickEventArgs& eventArgs);

        void _KeyDownHandler(const Windows::Foundation::IInspectable& sender, const Windows::UI::Xaml::Input::KeyRoutedEventArgs& e);
        static ::Microsoft::Terminal::Core::ControlKeyStates _GetPressedModifierKeys() noexcept;
        static void _ClearKeyboardState(const WORD vkey, const WORD scanCode) noexcept;
        void _HookupKeyBindings(const Microsoft::Terminal::Settings::Model::IActionMapView& actionMap) noexcept;
        void _RegisterActionCallbacks();

        void _UpdateTitle(const TerminalTab& tab);
        void _UpdateTabIcon(TerminalTab& tab);
        void _UpdateTabView();
        void _UpdateTabWidthMode();
        void _UpdateCommandsForPalette();
        void _SetBackgroundImage(const winrt::Microsoft::Terminal::Settings::Model::IAppearanceConfig& newAppearance);

        void _DuplicateFocusedTab();
        void _DuplicateTab(const TerminalTab& tab);

        void _SplitTab(TerminalTab& tab);
        winrt::fire_and_forget _ExportTab(const TerminalTab& tab, winrt::hstring filepath);

        winrt::Windows::Foundation::IAsyncAction _HandleCloseTabRequested(winrt::TerminalApp::TabBase tab);
        void _CloseTabAtIndex(uint32_t index);
        void _RemoveTab(const winrt::TerminalApp::TabBase& tab);
        winrt::fire_and_forget _RemoveTabs(const std::vector<winrt::TerminalApp::TabBase> tabs);

        void _InitializeTab(winrt::com_ptr<TerminalTab> newTabImpl, uint32_t insertPosition = -1);
        void _RegisterTerminalEvents(Microsoft::Terminal::Control::TermControl term);
        void _RegisterTabEvents(TerminalTab& hostingTab);

        void _DismissTabContextMenus();
        void _FocusCurrentTab(const bool focusAlways);
        bool _HasMultipleTabs() const;
        void _RemoveAllTabs();

        void _SelectNextTab(const bool bMoveRight, const Windows::Foundation::IReference<Microsoft::Terminal::Settings::Model::TabSwitcherMode>& customTabSwitcherMode);
        bool _SelectTab(uint32_t tabIndex);
        bool _MoveFocus(const Microsoft::Terminal::Settings::Model::FocusDirection& direction);
        bool _SwapPane(const Microsoft::Terminal::Settings::Model::FocusDirection& direction);
        bool _MovePane(const Microsoft::Terminal::Settings::Model::MovePaneArgs args);
        bool _MoveTab(const Microsoft::Terminal::Settings::Model::MoveTabArgs args);

        template<typename F>
        bool _ApplyToActiveControls(F f)
        {
            if (const auto tab{ _GetFocusedTabImpl() })
            {
                if (const auto activePane = tab->GetActivePane())
                {
                    activePane->WalkTree([&](auto p) {
                        if (const auto& control{ p->GetTerminalControl() })
                        {
                            f(control);
                        }
                    });

                    return true;
                }
            }
            return false;
        }

        winrt::Microsoft::Terminal::Control::TermControl _GetActiveControl();
        std::optional<uint32_t> _GetFocusedTabIndex() const noexcept;
        TerminalApp::TabBase _GetFocusedTab() const noexcept;
        winrt::com_ptr<TerminalTab> _GetFocusedTabImpl() const noexcept;
        TerminalApp::TabBase _GetTabByTabViewItem(const Microsoft::UI::Xaml::Controls::TabViewItem& tabViewItem) const noexcept;

        void _HandleClosePaneRequested(std::shared_ptr<Pane> pane);
        winrt::fire_and_forget _SetFocusedTab(const winrt::TerminalApp::TabBase tab);
        winrt::fire_and_forget _CloseFocusedPane();
        void _ClosePanes(weak_ref<TerminalTab> weakTab, std::vector<uint32_t> paneIds);
        winrt::Windows::Foundation::IAsyncOperation<bool> _PaneConfirmCloseReadOnly(std::shared_ptr<Pane> pane);
        void _AddPreviouslyClosedPaneOrTab(std::vector<Microsoft::Terminal::Settings::Model::ActionAndArgs>&& args);

        winrt::fire_and_forget _RemoveOnCloseRoutine(Microsoft::UI::Xaml::Controls::TabViewItem tabViewItem, winrt::com_ptr<TerminalPage> page);

        void _Scroll(ScrollDirection scrollDirection, const Windows::Foundation::IReference<uint32_t>& rowsToScroll);

        void _SplitPane(const Microsoft::Terminal::Settings::Model::SplitDirection splitType,
                        const float splitSize,
                        std::shared_ptr<Pane> newPane);
        void _SplitPane(TerminalTab& tab,
                        const Microsoft::Terminal::Settings::Model::SplitDirection splitType,
                        const float splitSize,
                        std::shared_ptr<Pane> newPane);
        void _ResizePane(const Microsoft::Terminal::Settings::Model::ResizeDirection& direction);
        void _ToggleSplitOrientation();

        void _ScrollPage(ScrollDirection scrollDirection);
        void _ScrollToBufferEdge(ScrollDirection scrollDirection);
        void _SetAcceleratorForMenuItem(Windows::UI::Xaml::Controls::MenuFlyoutItem& menuItem, const winrt::Microsoft::Terminal::Control::KeyChord& keyChord);

        winrt::fire_and_forget _CopyToClipboardHandler(const IInspectable sender, const winrt::Microsoft::Terminal::Control::CopyToClipboardEventArgs copiedData);
        winrt::fire_and_forget _PasteFromClipboardHandler(const IInspectable sender,
                                                          const Microsoft::Terminal::Control::PasteFromClipboardEventArgs eventArgs);

        void _OpenHyperlinkHandler(const IInspectable sender, const Microsoft::Terminal::Control::OpenHyperlinkEventArgs eventArgs);
        bool _IsUriSupported(const winrt::Windows::Foundation::Uri& parsedUri);

        void _ShowCouldNotOpenDialog(winrt::hstring reason, winrt::hstring uri);
        bool _CopyText(const bool singleLine, const Windows::Foundation::IReference<Microsoft::Terminal::Control::CopyFormat>& formats);

        winrt::fire_and_forget _SetTaskbarProgressHandler(const IInspectable sender, const IInspectable eventArgs);

        void _PasteText();

        winrt::fire_and_forget _ControlNoticeRaisedHandler(const IInspectable sender, const Microsoft::Terminal::Control::NoticeEventArgs eventArgs);
        void _ShowControlNoticeDialog(const winrt::hstring& title, const winrt::hstring& message);

        fire_and_forget _LaunchSettings(const Microsoft::Terminal::Settings::Model::SettingsTarget target);

        void _TabDragStarted(const IInspectable& sender, const IInspectable& eventArgs);
        void _TabDragCompleted(const IInspectable& sender, const IInspectable& eventArgs);

        void _OnTabClick(const IInspectable& sender, const Windows::UI::Xaml::Input::PointerRoutedEventArgs& eventArgs);
        void _OnTabSelectionChanged(const IInspectable& sender, const Windows::UI::Xaml::Controls::SelectionChangedEventArgs& eventArgs);
        void _OnTabItemsChanged(const IInspectable& sender, const Windows::Foundation::Collections::IVectorChangedEventArgs& eventArgs);
        void _OnTabCloseRequested(const IInspectable& sender, const Microsoft::UI::Xaml::Controls::TabViewTabCloseRequestedEventArgs& eventArgs);
        void _OnFirstLayout(const IInspectable& sender, const IInspectable& eventArgs);
        void _UpdatedSelectedTab(const winrt::TerminalApp::TabBase& tab);
        void _UpdateBackground(const winrt::Microsoft::Terminal::Settings::Model::Profile& profile);

        void _OnDispatchCommandRequested(const IInspectable& sender, const Microsoft::Terminal::Settings::Model::Command& command);
        void _OnCommandLineExecutionRequested(const IInspectable& sender, const winrt::hstring& commandLine);
        void _OnSwitchToTabRequested(const IInspectable& sender, const winrt::TerminalApp::TabBase& tab);

        void _Find(const TerminalTab& tab);

        winrt::Microsoft::Terminal::Control::TermControl _InitControl(const winrt::Microsoft::Terminal::Settings::Model::TerminalSettingsCreateResult& settings,
                                                                      const winrt::Microsoft::Terminal::TerminalConnection::ITerminalConnection& connection);
        winrt::Microsoft::Terminal::Control::TermControl _InitControl(const winrt::Microsoft::Terminal::Control::TermControl& term);
        winrt::Microsoft::Terminal::Control::TermControl _InitControlFromContent(const winrt::guid& contentGuid);

        std::shared_ptr<Pane> _MakePane(const Microsoft::Terminal::Settings::Model::NewTerminalArgs& newTerminalArgs = nullptr,
                                        const winrt::TerminalApp::TabBase& sourceTab = nullptr,
                                        winrt::Microsoft::Terminal::TerminalConnection::ITerminalConnection existingConnection = nullptr);

        void _RefreshUIForSettingsReload();

        void _SetNewTabButtonColor(const Windows::UI::Color& color, const Windows::UI::Color& accentColor);
        void _ClearNewTabButtonColor();

        void _StartInboundListener();

        void _CompleteInitialization();

        void _FocusActiveControl(IInspectable sender, IInspectable eventArgs);

        void _UnZoomIfNeeded();

        static int _ComputeScrollDelta(ScrollDirection scrollDirection, const uint32_t rowsToScroll);
        static uint32_t _ReadSystemRowsToScroll();

        void _UpdateMRUTab(const winrt::TerminalApp::TabBase& tab);

        void _TryMoveTab(const uint32_t currentTabIndex, const int32_t suggestedNewTabIndex);

        bool _shouldMouseVanish{ false };
        bool _isMouseHidden{ false };
        Windows::UI::Core::CoreCursor _defaultPointerCursor{ nullptr };
        void _HidePointerCursorHandler(const IInspectable& sender, const IInspectable& eventArgs);
        void _RestorePointerCursorHandler(const IInspectable& sender, const IInspectable& eventArgs);

        void _PreviewAction(const Microsoft::Terminal::Settings::Model::ActionAndArgs& args);
        void _PreviewActionHandler(const IInspectable& sender, const Microsoft::Terminal::Settings::Model::Command& args);
        void _EndPreview();
        void _RunRestorePreviews();
        void _PreviewColorScheme(const Microsoft::Terminal::Settings::Model::SetColorSchemeArgs& args);
        void _PreviewAdjustOpacity(const Microsoft::Terminal::Settings::Model::AdjustOpacityArgs& args);
        winrt::Microsoft::Terminal::Settings::Model::ActionAndArgs _lastPreviewedAction{ nullptr };
        std::vector<std::function<void()>> _restorePreviewFuncs{};

        HRESULT _OnNewConnection(const winrt::Microsoft::Terminal::TerminalConnection::ConptyConnection& connection);
        void _HandleToggleInboundPty(const IInspectable& sender, const Microsoft::Terminal::Settings::Model::ActionEventArgs& args);

        void _WindowRenamerActionClick(const IInspectable& sender, const IInspectable& eventArgs);
        void _RequestWindowRename(const winrt::hstring& newName);
        void _WindowRenamerKeyDown(const IInspectable& sender, const winrt::Windows::UI::Xaml::Input::KeyRoutedEventArgs& e);
        void _WindowRenamerKeyUp(const IInspectable& sender, const winrt::Windows::UI::Xaml::Input::KeyRoutedEventArgs& e);

        void _UpdateTeachingTipTheme(winrt::Windows::UI::Xaml::FrameworkElement element);

        winrt::Microsoft::Terminal::Settings::Model::Profile GetClosestProfileForDuplicationOfProfile(const winrt::Microsoft::Terminal::Settings::Model::Profile& profile) const noexcept;

        bool _maybeElevate(const winrt::Microsoft::Terminal::Settings::Model::NewTerminalArgs& newTerminalArgs,
                           const winrt::Microsoft::Terminal::Settings::Model::TerminalSettingsCreateResult& controlSettings,
                           const winrt::Microsoft::Terminal::Settings::Model::Profile& profile);
        void _OpenElevatedWT(winrt::Microsoft::Terminal::Settings::Model::NewTerminalArgs newTerminalArgs);

        winrt::fire_and_forget _ConnectionStateChangedHandler(const winrt::Windows::Foundation::IInspectable& sender, const winrt::Windows::Foundation::IInspectable& args) const;
        void _CloseOnExitInfoDismissHandler(const winrt::Windows::Foundation::IInspectable& sender, const winrt::Windows::Foundation::IInspectable& args) const;
        void _KeyboardServiceWarningInfoDismissHandler(const winrt::Windows::Foundation::IInspectable& sender, const winrt::Windows::Foundation::IInspectable& args) const;
        void _SetAsDefaultDismissHandler(const winrt::Windows::Foundation::IInspectable& sender, const winrt::Windows::Foundation::IInspectable& args);
        void _SetAsDefaultOpenSettingsHandler(const winrt::Windows::Foundation::IInspectable& sender, const winrt::Windows::Foundation::IInspectable& args);
        static bool _IsMessageDismissed(const winrt::Microsoft::Terminal::Settings::Model::InfoBarMessage& message);
        static void _DismissMessage(const winrt::Microsoft::Terminal::Settings::Model::InfoBarMessage& message);

        void _updateThemeColors();
        void _updateTabCloseButton(const winrt::Microsoft::UI::Xaml::Controls::TabViewItem& tabViewItem);
        void _updatePaneResources(const winrt::Windows::UI::Xaml::ElementTheme& requestedTheme);

        winrt::fire_and_forget _ShowWindowChangedHandler(const IInspectable sender, const winrt::Microsoft::Terminal::Control::ShowWindowArgs args);
        winrt::fire_and_forget _windowPropertyChanged(const IInspectable& sender, const winrt::Windows::UI::Xaml::Data::PropertyChangedEventArgs& args);

        void _onTabDragStarting(winrt::Microsoft::UI::Xaml::Controls::TabView sender, winrt::Microsoft::UI::Xaml::Controls::TabViewTabDragStartingEventArgs e);
        void _onTabStripDragOver(winrt::Windows::Foundation::IInspectable sender, winrt::Windows::UI::Xaml::DragEventArgs e);
        winrt::fire_and_forget _onTabStripDrop(winrt::Windows::Foundation::IInspectable sender, winrt::Windows::UI::Xaml::DragEventArgs e);

        void _DetachPaneFromWindow(std::shared_ptr<Pane> pane);
        void _DetachTabFromWindow(const winrt::com_ptr<TabBase>& terminalTab);
        void _MoveContent(std::vector<winrt::Microsoft::Terminal::Settings::Model::ActionAndArgs>& actions, const winrt::hstring& windowName, const uint32_t tabIndex);

<<<<<<< HEAD
=======
        void _ContextMenuOpened(const IInspectable& sender, const IInspectable& args);
        void _SelectionMenuOpened(const IInspectable& sender, const IInspectable& args);
        void _PopulateContextMenu(const IInspectable& sender, const bool withSelection);

>>>>>>> 49503825
#pragma region ActionHandlers
        // These are all defined in AppActionHandlers.cpp
#define ON_ALL_ACTIONS(action) DECLARE_ACTION_HANDLER(action);
        ALL_SHORTCUT_ACTIONS
#undef ON_ALL_ACTIONS
#pragma endregion

        friend class TerminalAppLocalTests::TabTests;
        friend class TerminalAppLocalTests::SettingsTests;
    };
}

namespace winrt::TerminalApp::factory_implementation
{
    BASIC_FACTORY(TerminalPage);
    BASIC_FACTORY(RequestReceiveContentArgs);
}<|MERGE_RESOLUTION|>--- conflicted
+++ resolved
@@ -508,13 +508,10 @@
         void _DetachTabFromWindow(const winrt::com_ptr<TabBase>& terminalTab);
         void _MoveContent(std::vector<winrt::Microsoft::Terminal::Settings::Model::ActionAndArgs>& actions, const winrt::hstring& windowName, const uint32_t tabIndex);
 
-<<<<<<< HEAD
-=======
         void _ContextMenuOpened(const IInspectable& sender, const IInspectable& args);
         void _SelectionMenuOpened(const IInspectable& sender, const IInspectable& args);
         void _PopulateContextMenu(const IInspectable& sender, const bool withSelection);
 
->>>>>>> 49503825
 #pragma region ActionHandlers
         // These are all defined in AppActionHandlers.cpp
 #define ON_ALL_ACTIONS(action) DECLARE_ACTION_HANDLER(action);
