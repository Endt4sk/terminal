/*++
Copyright (c) Microsoft Corporation
Licensed under the MIT license.

Module Name:
- CascadiaSettings.hpp

Abstract:
- This class encapsulates all of the settings that are global to the app, and
    not a part of any particular profile.

Author(s):
- Mike Griese - March 2019

--*/
#pragma once
#include "AppKeyBindings.h"
#include "ColorScheme.h"
#include "Command.h"

// fwdecl unittest classes
namespace TerminalAppLocalTests
{
    class SettingsTests;
    class ColorSchemeTests;
};

namespace TerminalApp
{
    class GlobalAppSettings;

    struct LaunchPosition
    {
        std::optional<int> x;
        std::optional<int> y;
    };
};

class TerminalApp::GlobalAppSettings final
{
public:
    GlobalAppSettings();
    ~GlobalAppSettings();

    std::unordered_map<std::wstring, ColorScheme>& GetColorSchemes() noexcept;
    const std::unordered_map<std::wstring, ColorScheme>& GetColorSchemes() const noexcept;
    void AddColorScheme(ColorScheme scheme);

    winrt::TerminalApp::AppKeyBindings GetKeybindings() const noexcept;

    static GlobalAppSettings FromJson(const Json::Value& json);
    void LayerJson(const Json::Value& json);

    void ApplyToSettings(winrt::Microsoft::Terminal::Settings::TerminalSettings& settings) const noexcept;

    std::vector<TerminalApp::SettingsLoadWarnings> GetKeybindingsWarnings() const;

<<<<<<< HEAD
    const std::map<winrt::hstring, winrt::TerminalApp::Command>& GetCommands() const noexcept;
    std::map<winrt::hstring, winrt::TerminalApp::Command>& GetCommands() noexcept;
=======
    const std::unordered_map<winrt::hstring, winrt::TerminalApp::Command>& GetCommands() const noexcept;
>>>>>>> ceeaadc3

    // These are implemented manually to handle the string/GUID exchange
    // by higher layers in the app.
    void DefaultProfile(const GUID defaultProfile) noexcept;
    GUID DefaultProfile() const;
    std::wstring UnparsedDefaultProfile() const;

    GETSET_PROPERTY(int32_t, InitialRows); // default value set in constructor
    GETSET_PROPERTY(int32_t, InitialCols); // default value set in constructor
    GETSET_PROPERTY(bool, AlwaysShowTabs, true);
    GETSET_PROPERTY(bool, ShowTitleInTitlebar, true);
    GETSET_PROPERTY(bool, ConfirmCloseAllTabs, true);
    GETSET_PROPERTY(winrt::Windows::UI::Xaml::ElementTheme, Theme, winrt::Windows::UI::Xaml::ElementTheme::Default);
    GETSET_PROPERTY(winrt::Microsoft::UI::Xaml::Controls::TabViewWidthMode, TabWidthMode, winrt::Microsoft::UI::Xaml::Controls::TabViewWidthMode::Equal);
    GETSET_PROPERTY(int, RowsToScroll); // default value set in constructor
    GETSET_PROPERTY(bool, ShowTabsInTitlebar, true);
    GETSET_PROPERTY(std::wstring, WordDelimiters); // default value set in constructor
    GETSET_PROPERTY(bool, CopyOnSelect, false);
    GETSET_PROPERTY(bool, CopyFormatting, false);
    GETSET_PROPERTY(bool, WarnAboutLargePaste, true);
    GETSET_PROPERTY(bool, WarnAboutMultiLinePaste, true);
    GETSET_PROPERTY(LaunchPosition, InitialPosition);
    GETSET_PROPERTY(winrt::TerminalApp::LaunchMode, LaunchMode, winrt::TerminalApp::LaunchMode::DefaultMode);
    GETSET_PROPERTY(bool, SnapToGridOnResize, true);
    GETSET_PROPERTY(bool, ForceFullRepaintRendering, false);
    GETSET_PROPERTY(bool, SoftwareRendering, false);
    GETSET_PROPERTY(bool, ForceVTInput, false);
    GETSET_PROPERTY(bool, DebugFeaturesEnabled); // default value set in constructor
    GETSET_PROPERTY(bool, StartOnUserLogin, false);

private:
    std::optional<std::wstring> _unparsedDefaultProfile;
    GUID _defaultProfile;

    winrt::com_ptr<winrt::TerminalApp::implementation::AppKeyBindings> _keybindings;
    std::vector<::TerminalApp::SettingsLoadWarnings> _keybindingsWarnings;

    std::unordered_map<std::wstring, ColorScheme> _colorSchemes;
<<<<<<< HEAD
    std::map<winrt::hstring, winrt::TerminalApp::Command> _commands;
=======
    std::unordered_map<winrt::hstring, winrt::TerminalApp::Command> _commands;
>>>>>>> ceeaadc3

    static winrt::Windows::UI::Xaml::ElementTheme _ParseTheme(const std::wstring& themeString) noexcept;

    static winrt::Microsoft::UI::Xaml::Controls::TabViewWidthMode _ParseTabWidthMode(const std::wstring& tabWidthModeString) noexcept;

    static void _ParseInitialPosition(const std::string& initialPosition,
                                      LaunchPosition& ret) noexcept;

    static winrt::TerminalApp::LaunchMode _ParseLaunchMode(const std::wstring& launchModeString) noexcept;

    friend class TerminalAppLocalTests::SettingsTests;
    friend class TerminalAppLocalTests::ColorSchemeTests;
};
<|MERGE_RESOLUTION|>--- conflicted
+++ resolved
@@ -1,119 +1,111 @@
-/*++
-Copyright (c) Microsoft Corporation
-Licensed under the MIT license.
-
-Module Name:
-- CascadiaSettings.hpp
-
-Abstract:
-- This class encapsulates all of the settings that are global to the app, and
-    not a part of any particular profile.
-
-Author(s):
-- Mike Griese - March 2019
-
---*/
-#pragma once
-#include "AppKeyBindings.h"
-#include "ColorScheme.h"
-#include "Command.h"
-
-// fwdecl unittest classes
-namespace TerminalAppLocalTests
-{
-    class SettingsTests;
-    class ColorSchemeTests;
-};
-
-namespace TerminalApp
-{
-    class GlobalAppSettings;
-
-    struct LaunchPosition
-    {
-        std::optional<int> x;
-        std::optional<int> y;
-    };
-};
-
-class TerminalApp::GlobalAppSettings final
-{
-public:
-    GlobalAppSettings();
-    ~GlobalAppSettings();
-
-    std::unordered_map<std::wstring, ColorScheme>& GetColorSchemes() noexcept;
-    const std::unordered_map<std::wstring, ColorScheme>& GetColorSchemes() const noexcept;
-    void AddColorScheme(ColorScheme scheme);
-
-    winrt::TerminalApp::AppKeyBindings GetKeybindings() const noexcept;
-
-    static GlobalAppSettings FromJson(const Json::Value& json);
-    void LayerJson(const Json::Value& json);
-
-    void ApplyToSettings(winrt::Microsoft::Terminal::Settings::TerminalSettings& settings) const noexcept;
-
-    std::vector<TerminalApp::SettingsLoadWarnings> GetKeybindingsWarnings() const;
-
-<<<<<<< HEAD
-    const std::map<winrt::hstring, winrt::TerminalApp::Command>& GetCommands() const noexcept;
-    std::map<winrt::hstring, winrt::TerminalApp::Command>& GetCommands() noexcept;
-=======
-    const std::unordered_map<winrt::hstring, winrt::TerminalApp::Command>& GetCommands() const noexcept;
->>>>>>> ceeaadc3
-
-    // These are implemented manually to handle the string/GUID exchange
-    // by higher layers in the app.
-    void DefaultProfile(const GUID defaultProfile) noexcept;
-    GUID DefaultProfile() const;
-    std::wstring UnparsedDefaultProfile() const;
-
-    GETSET_PROPERTY(int32_t, InitialRows); // default value set in constructor
-    GETSET_PROPERTY(int32_t, InitialCols); // default value set in constructor
-    GETSET_PROPERTY(bool, AlwaysShowTabs, true);
-    GETSET_PROPERTY(bool, ShowTitleInTitlebar, true);
-    GETSET_PROPERTY(bool, ConfirmCloseAllTabs, true);
-    GETSET_PROPERTY(winrt::Windows::UI::Xaml::ElementTheme, Theme, winrt::Windows::UI::Xaml::ElementTheme::Default);
-    GETSET_PROPERTY(winrt::Microsoft::UI::Xaml::Controls::TabViewWidthMode, TabWidthMode, winrt::Microsoft::UI::Xaml::Controls::TabViewWidthMode::Equal);
-    GETSET_PROPERTY(int, RowsToScroll); // default value set in constructor
-    GETSET_PROPERTY(bool, ShowTabsInTitlebar, true);
-    GETSET_PROPERTY(std::wstring, WordDelimiters); // default value set in constructor
-    GETSET_PROPERTY(bool, CopyOnSelect, false);
-    GETSET_PROPERTY(bool, CopyFormatting, false);
-    GETSET_PROPERTY(bool, WarnAboutLargePaste, true);
-    GETSET_PROPERTY(bool, WarnAboutMultiLinePaste, true);
-    GETSET_PROPERTY(LaunchPosition, InitialPosition);
-    GETSET_PROPERTY(winrt::TerminalApp::LaunchMode, LaunchMode, winrt::TerminalApp::LaunchMode::DefaultMode);
-    GETSET_PROPERTY(bool, SnapToGridOnResize, true);
-    GETSET_PROPERTY(bool, ForceFullRepaintRendering, false);
-    GETSET_PROPERTY(bool, SoftwareRendering, false);
-    GETSET_PROPERTY(bool, ForceVTInput, false);
-    GETSET_PROPERTY(bool, DebugFeaturesEnabled); // default value set in constructor
-    GETSET_PROPERTY(bool, StartOnUserLogin, false);
-
-private:
-    std::optional<std::wstring> _unparsedDefaultProfile;
-    GUID _defaultProfile;
-
-    winrt::com_ptr<winrt::TerminalApp::implementation::AppKeyBindings> _keybindings;
-    std::vector<::TerminalApp::SettingsLoadWarnings> _keybindingsWarnings;
-
-    std::unordered_map<std::wstring, ColorScheme> _colorSchemes;
-<<<<<<< HEAD
-    std::map<winrt::hstring, winrt::TerminalApp::Command> _commands;
-=======
-    std::unordered_map<winrt::hstring, winrt::TerminalApp::Command> _commands;
->>>>>>> ceeaadc3
-
-    static winrt::Windows::UI::Xaml::ElementTheme _ParseTheme(const std::wstring& themeString) noexcept;
-
-    static winrt::Microsoft::UI::Xaml::Controls::TabViewWidthMode _ParseTabWidthMode(const std::wstring& tabWidthModeString) noexcept;
-
-    static void _ParseInitialPosition(const std::string& initialPosition,
-                                      LaunchPosition& ret) noexcept;
-
-    static winrt::TerminalApp::LaunchMode _ParseLaunchMode(const std::wstring& launchModeString) noexcept;
-
-    friend class TerminalAppLocalTests::SettingsTests;
-    friend class TerminalAppLocalTests::ColorSchemeTests;
-};
+/*++
+Copyright (c) Microsoft Corporation
+Licensed under the MIT license.
+
+Module Name:
+- CascadiaSettings.hpp
+
+Abstract:
+- This class encapsulates all of the settings that are global to the app, and
+    not a part of any particular profile.
+
+Author(s):
+- Mike Griese - March 2019
+
+--*/
+#pragma once
+#include "AppKeyBindings.h"
+#include "ColorScheme.h"
+#include "Command.h"
+
+// fwdecl unittest classes
+namespace TerminalAppLocalTests
+{
+    class SettingsTests;
+    class ColorSchemeTests;
+};
+
+namespace TerminalApp
+{
+    class GlobalAppSettings;
+
+    struct LaunchPosition
+    {
+        std::optional<int> x;
+        std::optional<int> y;
+    };
+};
+
+class TerminalApp::GlobalAppSettings final
+{
+public:
+    GlobalAppSettings();
+    ~GlobalAppSettings();
+
+    std::unordered_map<std::wstring, ColorScheme>& GetColorSchemes() noexcept;
+    const std::unordered_map<std::wstring, ColorScheme>& GetColorSchemes() const noexcept;
+    void AddColorScheme(ColorScheme scheme);
+
+    winrt::TerminalApp::AppKeyBindings GetKeybindings() const noexcept;
+
+    static GlobalAppSettings FromJson(const Json::Value& json);
+    void LayerJson(const Json::Value& json);
+
+    void ApplyToSettings(winrt::Microsoft::Terminal::Settings::TerminalSettings& settings) const noexcept;
+
+    std::vector<TerminalApp::SettingsLoadWarnings> GetKeybindingsWarnings() const;
+
+    const std::unordered_map<winrt::hstring, winrt::TerminalApp::Command>& GetCommands() const noexcept;
+    std::unordered_map<winrt::hstring, winrt::TerminalApp::Command>& GetCommands() noexcept;
+
+    // These are implemented manually to handle the string/GUID exchange
+    // by higher layers in the app.
+    void DefaultProfile(const GUID defaultProfile) noexcept;
+    GUID DefaultProfile() const;
+    std::wstring UnparsedDefaultProfile() const;
+
+    GETSET_PROPERTY(int32_t, InitialRows); // default value set in constructor
+    GETSET_PROPERTY(int32_t, InitialCols); // default value set in constructor
+    GETSET_PROPERTY(bool, AlwaysShowTabs, true);
+    GETSET_PROPERTY(bool, ShowTitleInTitlebar, true);
+    GETSET_PROPERTY(bool, ConfirmCloseAllTabs, true);
+    GETSET_PROPERTY(winrt::Windows::UI::Xaml::ElementTheme, Theme, winrt::Windows::UI::Xaml::ElementTheme::Default);
+    GETSET_PROPERTY(winrt::Microsoft::UI::Xaml::Controls::TabViewWidthMode, TabWidthMode, winrt::Microsoft::UI::Xaml::Controls::TabViewWidthMode::Equal);
+    GETSET_PROPERTY(int, RowsToScroll); // default value set in constructor
+    GETSET_PROPERTY(bool, ShowTabsInTitlebar, true);
+    GETSET_PROPERTY(std::wstring, WordDelimiters); // default value set in constructor
+    GETSET_PROPERTY(bool, CopyOnSelect, false);
+    GETSET_PROPERTY(bool, CopyFormatting, false);
+    GETSET_PROPERTY(bool, WarnAboutLargePaste, true);
+    GETSET_PROPERTY(bool, WarnAboutMultiLinePaste, true);
+    GETSET_PROPERTY(LaunchPosition, InitialPosition);
+    GETSET_PROPERTY(winrt::TerminalApp::LaunchMode, LaunchMode, winrt::TerminalApp::LaunchMode::DefaultMode);
+    GETSET_PROPERTY(bool, SnapToGridOnResize, true);
+    GETSET_PROPERTY(bool, ForceFullRepaintRendering, false);
+    GETSET_PROPERTY(bool, SoftwareRendering, false);
+    GETSET_PROPERTY(bool, ForceVTInput, false);
+    GETSET_PROPERTY(bool, DebugFeaturesEnabled); // default value set in constructor
+    GETSET_PROPERTY(bool, StartOnUserLogin, false);
+
+private:
+    std::optional<std::wstring> _unparsedDefaultProfile;
+    GUID _defaultProfile;
+
+    winrt::com_ptr<winrt::TerminalApp::implementation::AppKeyBindings> _keybindings;
+    std::vector<::TerminalApp::SettingsLoadWarnings> _keybindingsWarnings;
+
+    std::unordered_map<std::wstring, ColorScheme> _colorSchemes;
+    std::unordered_map<winrt::hstring, winrt::TerminalApp::Command> _commands;
+
+    static winrt::Windows::UI::Xaml::ElementTheme _ParseTheme(const std::wstring& themeString) noexcept;
+
+    static winrt::Microsoft::UI::Xaml::Controls::TabViewWidthMode _ParseTabWidthMode(const std::wstring& tabWidthModeString) noexcept;
+
+    static void _ParseInitialPosition(const std::string& initialPosition,
+                                      LaunchPosition& ret) noexcept;
+
+    static winrt::TerminalApp::LaunchMode _ParseLaunchMode(const std::wstring& launchModeString) noexcept;
+
+    friend class TerminalAppLocalTests::SettingsTests;
+    friend class TerminalAppLocalTests::ColorSchemeTests;
+};