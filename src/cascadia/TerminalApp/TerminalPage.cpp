
// Copyright (c) Microsoft Corporation.
// Licensed under the MIT license.

#include "pch.h"
#include "TerminalPage.h"
#include "TerminalPage.g.cpp"
#include "LastTabClosedEventArgs.g.cpp"
#include "RenameWindowRequestedArgs.g.cpp"
#include "RequestMoveContentArgs.g.cpp"
#include "RequestReceiveContentArgs.g.cpp"

#include <filesystem>

#include <inc/WindowingBehavior.h>
#include <LibraryResources.h>
#include <TerminalCore/ControlKeyStates.hpp>
#include <til/latch.h>

#include "../../types/inc/utils.hpp"
#include "ColorHelper.h"
#include "DebugTapConnection.h"
#include "SettingsTab.h"
#include "TabRowControl.h"
#include "Utils.h"

using namespace winrt;
using namespace winrt::Microsoft::Terminal::Control;
using namespace winrt::Microsoft::Terminal::Settings::Model;
using namespace winrt::Microsoft::Terminal::TerminalConnection;
using namespace winrt::Microsoft::Terminal;
using namespace winrt::Windows::ApplicationModel::DataTransfer;
using namespace winrt::Windows::Foundation::Collections;
using namespace winrt::Windows::System;
using namespace winrt::Windows::System;
using namespace winrt::Windows::UI;
using namespace winrt::Windows::UI::Core;
using namespace winrt::Windows::UI::Text;
using namespace winrt::Windows::UI::Xaml::Controls;
using namespace winrt::Windows::UI::Xaml;
using namespace winrt::Windows::UI::Xaml::Media;
using namespace ::TerminalApp;
using namespace ::Microsoft::Console;
using namespace ::Microsoft::Terminal::Core;
using namespace std::chrono_literals;

#define HOOKUP_ACTION(action) _actionDispatch->action({ this, &TerminalPage::_Handle##action });

namespace winrt
{
    namespace MUX = Microsoft::UI::Xaml;
    namespace WUX = Windows::UI::Xaml;
    using IInspectable = Windows::Foundation::IInspectable;
    using VirtualKeyModifiers = Windows::System::VirtualKeyModifiers;
}

namespace winrt::TerminalApp::implementation
{
    TerminalPage::TerminalPage(TerminalApp::WindowProperties properties, const TerminalApp::ContentManager& manager) :
        _tabs{ winrt::single_threaded_observable_vector<TerminalApp::TabBase>() },
        _mruTabs{ winrt::single_threaded_observable_vector<TerminalApp::TabBase>() },
        _startupActions{ winrt::single_threaded_vector<ActionAndArgs>() },
        _manager{ manager },
        _hostingHwnd{},
        _WindowProperties{ std::move(properties) }
    {
        InitializeComponent();

        _WindowProperties.PropertyChanged({ get_weak(), &TerminalPage::_windowPropertyChanged });
    }

    // Method Description:
    // - implements the IInitializeWithWindow interface from shobjidl_core.
    // - We're going to use this HWND as the owner for the ConPTY windows, via
    //   ConptyConnection::ReparentWindow. We need this for applications that
    //   call GetConsoleWindow, and attempt to open a MessageBox for the
    //   console. By marking the conpty windows as owned by the Terminal HWND,
    //   the message box will be owned by the Terminal window as well.
    //   - see GH#2988
    HRESULT TerminalPage::Initialize(HWND hwnd)
    {
        if (!_hostingHwnd.has_value())
        {
            // GH#13211 - if we haven't yet set the owning hwnd, reparent all the controls now.
            for (const auto& tab : _tabs)
            {
                if (auto terminalTab{ _GetTerminalTabImpl(tab) })
                {
                    terminalTab->GetRootPane()->WalkTree([&](auto&& pane) {
                        if (const auto& term{ pane->GetTerminalControl() })
                        {
                            term.OwningHwnd(reinterpret_cast<uint64_t>(hwnd));
                        }
                    });
                }
                // We don't need to worry about resetting the owning hwnd for the
                // SUI here. GH#13211 only repros for a defterm connection, where
                // the tab is spawned before the window is created. It's not
                // possible to make a SUI tab like that, before the window is
                // created. The SUI could be spawned as a part of a window restore,
                // but that would still work fine. The window would be created
                // before restoring previous tabs in that scenario.
            }
        }
        _hostingHwnd = hwnd;
        return S_OK;
    }

    // INVARIANT: This needs to be called on OUR UI thread!
    void TerminalPage::SetSettings(CascadiaSettings settings, bool needRefreshUI)
    {
        assert(Dispatcher().HasThreadAccess());

        _settings = settings;

        // Make sure to _UpdateCommandsForPalette before
        // _RefreshUIForSettingsReload. _UpdateCommandsForPalette will make
        // sure the KeyChordText of Commands is updated, which needs to
        // happen before the Settings UI is reloaded and tries to re-read
        // those values.
        _UpdateCommandsForPalette();
        CommandPalette().SetActionMap(_settings.ActionMap());

        if (needRefreshUI)
        {
            _RefreshUIForSettingsReload();
        }

        // Upon settings update we reload the system settings for scrolling as well.
        // TODO: consider reloading this value periodically.
        _systemRowsToScroll = _ReadSystemRowsToScroll();
    }

    bool TerminalPage::IsRunningElevated() const noexcept
    {
        // GH#2455 - Make sure to try/catch calls to Application::Current,
        // because that _won't_ be an instance of TerminalApp::App in the
        // LocalTests
        try
        {
            return Application::Current().as<TerminalApp::App>().Logic().IsRunningElevated();
        }
        CATCH_LOG();
        return false;
    }
    bool TerminalPage::CanDragDrop() const noexcept
    {
        try
        {
            return Application::Current().as<TerminalApp::App>().Logic().CanDragDrop();
        }
        CATCH_LOG();
        return true;
    }

    void TerminalPage::Create()
    {
        // Hookup the key bindings
        _HookupKeyBindings(_settings.ActionMap());

        _tabContent = this->TabContent();
        _tabRow = this->TabRow();
        _tabView = _tabRow.TabView();
        _rearranging = false;

        const auto canDragDrop = CanDragDrop();

        _tabRow.PointerMoved({ get_weak(), &TerminalPage::_RestorePointerCursorHandler });
        _tabView.CanReorderTabs(canDragDrop);
        _tabView.CanDragTabs(canDragDrop);
        _tabView.TabDragStarting({ get_weak(), &TerminalPage::_TabDragStarted });
        _tabView.TabDragCompleted({ get_weak(), &TerminalPage::_TabDragCompleted });

        auto tabRowImpl = winrt::get_self<implementation::TabRowControl>(_tabRow);
        _newTabButton = tabRowImpl->NewTabButton();

        if (_settings.GlobalSettings().ShowTabsInTitlebar())
        {
            // Remove the TabView from the page. We'll hang on to it, we need to
            // put it in the titlebar.
            uint32_t index = 0;
            if (this->Root().Children().IndexOf(_tabRow, index))
            {
                this->Root().Children().RemoveAt(index);
            }

            // Inform the host that our titlebar content has changed.
            _SetTitleBarContentHandlers(*this, _tabRow);

            // GH#13143 Manually set the tab row's background to transparent here.
            //
            // We're doing it this way because ThemeResources are tricky. We
            // default in XAML to using the appropriate ThemeResource background
            // color for our TabRow. When tabs in the titlebar are _disabled_,
            // this will ensure that the tab row has the correct theme-dependent
            // value. When tabs in the titlebar are _enabled_ (the default),
            // we'll switch the BG to Transparent, to let the Titlebar Control's
            // background be used as the BG for the tab row.
            //
            // We can't do it the other way around (default to Transparent, only
            // switch to a color when disabling tabs in the titlebar), because
            // looking up the correct ThemeResource from and App dictionary is a
            // capital-H Hard problem.
            const auto transparent = Media::SolidColorBrush();
            transparent.Color(Windows::UI::Colors::Transparent());
            _tabRow.Background(transparent);
        }
        _updateThemeColors();

        // Initialize the state of the CloseButtonOverlayMode property of
        // our TabView, to match the tab.showCloseButton property in the theme.
        if (const auto theme = _settings.GlobalSettings().CurrentTheme())
        {
            const auto visibility = theme.Tab() ? theme.Tab().ShowCloseButton() : Settings::Model::TabCloseButtonVisibility::Always;

            switch (visibility)
            {
            case Settings::Model::TabCloseButtonVisibility::Never:
                _tabView.CloseButtonOverlayMode(MUX::Controls::TabViewCloseButtonOverlayMode::Auto);
                break;
            case Settings::Model::TabCloseButtonVisibility::Hover:
                _tabView.CloseButtonOverlayMode(MUX::Controls::TabViewCloseButtonOverlayMode::OnPointerOver);
                break;
            default:
                _tabView.CloseButtonOverlayMode(MUX::Controls::TabViewCloseButtonOverlayMode::Always);
                break;
            }
        }

        // Hookup our event handlers to the ShortcutActionDispatch
        _RegisterActionCallbacks();

        //Event Bindings (Early)
        _newTabButton.Click([weakThis{ get_weak() }](auto&&, auto&&) {
            if (auto page{ weakThis.get() })
            {
                page->_OpenNewTerminalViaDropdown(NewTerminalArgs());
            }
        });
        _newTabButton.Drop([weakThis{ get_weak() }](const Windows::Foundation::IInspectable&, winrt::Windows::UI::Xaml::DragEventArgs e) {
            if (auto page{ weakThis.get() })
            {
                page->NewTerminalByDrop(e);
            }
        });
        _tabView.SelectionChanged({ this, &TerminalPage::_OnTabSelectionChanged });
        _tabView.TabCloseRequested({ this, &TerminalPage::_OnTabCloseRequested });
        _tabView.TabItemsChanged({ this, &TerminalPage::_OnTabItemsChanged });

        _tabView.TabDragStarting({ this, &TerminalPage::_onTabDragStarting });
        _tabView.TabStripDragOver({ this, &TerminalPage::_onTabStripDragOver });
        _tabView.TabStripDrop({ this, &TerminalPage::_onTabStripDrop });
        _tabView.TabDroppedOutside({ this, &TerminalPage::_onTabDroppedOutside });

        _CreateNewTabFlyout();

        _UpdateTabWidthMode();

        // When the visibility of the command palette changes to "collapsed",
        // the palette has been closed. Toss focus back to the currently active
        // control.
        CommandPalette().RegisterPropertyChangedCallback(UIElement::VisibilityProperty(), [this](auto&&, auto&&) {
            if (CommandPalette().Visibility() == Visibility::Collapsed)
            {
                _FocusActiveControl(nullptr, nullptr);
            }
        });
        CommandPalette().DispatchCommandRequested({ this, &TerminalPage::_OnDispatchCommandRequested });
        CommandPalette().CommandLineExecutionRequested({ this, &TerminalPage::_OnCommandLineExecutionRequested });
        CommandPalette().SwitchToTabRequested({ this, &TerminalPage::_OnSwitchToTabRequested });
        CommandPalette().PreviewAction({ this, &TerminalPage::_PreviewActionHandler });

        // Settings AllowDependentAnimations will affect whether animations are
        // enabled application-wide, so we don't need to check it each time we
        // want to create an animation.
        WUX::Media::Animation::Timeline::AllowDependentAnimations(!_settings.GlobalSettings().DisableAnimations());

        // Once the page is actually laid out on the screen, trigger all our
        // startup actions. Things like Panes need to know at least how big the
        // window will be, so they can subdivide that space.
        //
        // _OnFirstLayout will remove this handler so it doesn't get called more than once.
        _layoutUpdatedRevoker = _tabContent.LayoutUpdated(winrt::auto_revoke, { this, &TerminalPage::_OnFirstLayout });

        _isAlwaysOnTop = _settings.GlobalSettings().AlwaysOnTop();

        // DON'T set up Toasts/TeachingTips here. They should be loaded and
        // initialized the first time they're opened, in whatever method opens
        // them.

        // Setup mouse vanish attributes
        SystemParametersInfoW(SPI_GETMOUSEVANISH, 0, &_shouldMouseVanish, false);

        _tabRow.ShowElevationShield(IsRunningElevated() && _settings.GlobalSettings().ShowAdminShield());

        // Store cursor, so we can restore it, e.g., after mouse vanishing
        // (we'll need to adapt this logic once we make cursor context aware)
        try
        {
            _defaultPointerCursor = CoreWindow::GetForCurrentThread().PointerCursor();
        }
        CATCH_LOG();

        ShowSetAsDefaultInfoBar();
    }

    // Method Description:
    // - This is a bit of trickiness: If we're running unelevated, and the user
    //   passed in only --elevate actions, the we don't _actually_ want to
    //   restore the layouts here. We're not _actually_ about to create the
    //   window. We're simply going to toss the commandlines
    // Arguments:
    // - <none>
    // Return Value:
    // - true if we're not elevated but all relevant pane-spawning actions are elevated
    bool TerminalPage::ShouldImmediatelyHandoffToElevated(const CascadiaSettings& settings) const
    {
        // GH#12267: Don't forget about defterm handoff here. If we're being
        // created for embedding, then _yea_, we don't need to handoff to an
        // elevated window.
        if (!_startupActions || IsRunningElevated() || _shouldStartInboundListener || _startupActions.Size() == 0)
        {
            // there aren't startup actions, or we're elevated. In that case, go for it.
            return false;
        }

        // Check that there's at least one action that's not just an elevated newTab action.
        for (const auto& action : _startupActions)
        {
            NewTerminalArgs newTerminalArgs{ nullptr };

            if (action.Action() == ShortcutAction::NewTab)
            {
                const auto& args{ action.Args().try_as<NewTabArgs>() };
                if (args)
                {
                    newTerminalArgs = args.TerminalArgs();
                }
                else
                {
                    // This was a nt action that didn't have any args. The default
                    // profile may want to be elevated, so don't just early return.
                }
            }
            else if (action.Action() == ShortcutAction::SplitPane)
            {
                const auto& args{ action.Args().try_as<SplitPaneArgs>() };
                if (args)
                {
                    newTerminalArgs = args.TerminalArgs();
                }
                else
                {
                    // This was a nt action that didn't have any args. The default
                    // profile may want to be elevated, so don't just early return.
                }
            }
            else
            {
                // This was not a new tab or split pane action.
                // This doesn't affect the outcome
                continue;
            }

            // It's possible that newTerminalArgs is null here.
            // GetProfileForArgs should be resilient to that.
            const auto profile{ settings.GetProfileForArgs(newTerminalArgs) };
            if (profile.Elevate())
            {
                continue;
            }

            // The profile didn't want to be elevated, and we aren't elevated.
            // We're going to open at least one tab, so return false.
            return false;
        }
        return true;
    }

    // Method Description:
    // - Escape hatch for immediately dispatching requests to elevated windows
    //   when first launched. At this point in startup, the window doesn't exist
    //   yet, XAML hasn't been started, but we need to dispatch these actions.
    //   We can't just go through ProcessStartupActions, because that processes
    //   the actions async using the XAML dispatcher (which doesn't exist yet)
    // - DON'T CALL THIS if you haven't already checked
    //   ShouldImmediatelyHandoffToElevated. If you're thinking about calling
    //   this outside of the one place it's used, that's probably the wrong
    //   solution.
    // Arguments:
    // - settings: the settings we should use for dispatching these actions. At
    //   this point in startup, we hadn't otherwise been initialized with these,
    //   so use them now.
    // Return Value:
    // - <none>
    void TerminalPage::HandoffToElevated(const CascadiaSettings& settings)
    {
        if (!_startupActions)
        {
            return;
        }

        // Hookup our event handlers to the ShortcutActionDispatch
        _settings = settings;
        _HookupKeyBindings(_settings.ActionMap());
        _RegisterActionCallbacks();

        for (const auto& action : _startupActions)
        {
            // only process new tabs and split panes. They're all going to the elevated window anyways.
            if (action.Action() == ShortcutAction::NewTab || action.Action() == ShortcutAction::SplitPane)
            {
                _actionDispatch->DoAction(action);
            }
        }
    }

    winrt::fire_and_forget TerminalPage::NewTerminalByDrop(winrt::Windows::UI::Xaml::DragEventArgs& e)
    {
        Windows::Foundation::Collections::IVectorView<Windows::Storage::IStorageItem> items;
        try
        {
            items = co_await e.DataView().GetStorageItemsAsync();
        }
        CATCH_LOG();

        if (items.Size() == 1)
        {
            std::filesystem::path path(items.GetAt(0).Path().c_str());
            if (!std::filesystem::is_directory(path))
            {
                path = path.parent_path();
            }

            NewTerminalArgs args;
            args.StartingDirectory(winrt::hstring{ path.wstring() });
            this->_OpenNewTerminalViaDropdown(args);

            TraceLoggingWrite(
                g_hTerminalAppProvider,
                "NewTabByDragDrop",
                TraceLoggingDescription("Event emitted when the user drag&drops onto the new tab button"),
                TraceLoggingKeyword(MICROSOFT_KEYWORD_MEASURES),
                TelemetryPrivacyDataTag(PDT_ProductAndServiceUsage));
        }
    }

    // Method Description:
    // - This method is called once command palette action was chosen for dispatching
    //   We'll use this event to dispatch this command.
    // Arguments:
    // - command - command to dispatch
    // Return Value:
    // - <none>
    void TerminalPage::_OnDispatchCommandRequested(const IInspectable& /*sender*/, const Microsoft::Terminal::Settings::Model::Command& command)
    {
        const auto& actionAndArgs = command.ActionAndArgs();
        _actionDispatch->DoAction(actionAndArgs);
    }

    // Method Description:
    // - This method is called once command palette command line was chosen for execution
    //   We'll use this event to create a command line execution command and dispatch it.
    // Arguments:
    // - command - command to dispatch
    // Return Value:
    // - <none>
    void TerminalPage::_OnCommandLineExecutionRequested(const IInspectable& /*sender*/, const winrt::hstring& commandLine)
    {
        ExecuteCommandlineArgs args{ commandLine };
        ActionAndArgs actionAndArgs{ ShortcutAction::ExecuteCommandline, args };
        _actionDispatch->DoAction(actionAndArgs);
    }

    // Method Description:
    // - This method is called once on startup, on the first LayoutUpdated event.
    //   We'll use this event to know that we have an ActualWidth and
    //   ActualHeight, so we can now attempt to process our list of startup
    //   actions.
    // - We'll remove this event handler when the event is first handled.
    // - If there are no startup actions, we'll open a single tab with the
    //   default profile.
    // Arguments:
    // - <unused>
    // Return Value:
    // - <none>
    void TerminalPage::_OnFirstLayout(const IInspectable& /*sender*/, const IInspectable& /*eventArgs*/)
    {
        // Only let this succeed once.
        _layoutUpdatedRevoker.revoke();

        // This event fires every time the layout changes, but it is always the
        // last one to fire in any layout change chain. That gives us great
        // flexibility in finding the right point at which to initialize our
        // renderer (and our terminal). Any earlier than the last layout update
        // and we may not know the terminal's starting size.
        if (_startupState == StartupState::NotInitialized)
        {
            _startupState = StartupState::InStartup;

            ProcessStartupActions(_startupActions, true);

            // If we were told that the COM server needs to be started to listen for incoming
            // default application connections, start it now.
            // This MUST be done after we've registered the event listener for the new connections
            // or the COM server might start receiving requests on another thread and dispatch
            // them to nowhere.
            _StartInboundListener();
        }
    }

    // Routine Description:
    // - Will start the listener for inbound console handoffs if we have already determined
    //   that we should do so.
    // NOTE: Must be after TerminalPage::_OnNewConnection has been connected up.
    // Arguments:
    // - <unused> - Looks at _shouldStartInboundListener
    // Return Value:
    // - <none> - May fail fast if setup fails as that would leave us in a weird state.
    void TerminalPage::_StartInboundListener()
    {
        if (_shouldStartInboundListener)
        {
            _shouldStartInboundListener = false;

            // Hook up inbound connection event handler
            _newConnectionRevoker = ConptyConnection::NewConnection(winrt::auto_revoke, { this, &TerminalPage::_OnNewConnection });

            try
            {
                winrt::Microsoft::Terminal::TerminalConnection::ConptyConnection::StartInboundListener();
            }
            // If we failed to start the listener, it will throw.
            // We don't want to fail fast here because if a peasant has some trouble with
            // starting the listener, we don't want it to crash and take all its tabs down
            // with it.
            catch (...)
            {
                LOG_CAUGHT_EXCEPTION();
            }
        }
    }

    // Method Description:
    // - Process all the startup actions in the provided list of startup
    //   actions. We'll do this all at once here.
    // Arguments:
    // - actions: a winrt vector of actions to process. Note that this must NOT
    //   be an IVector&, because we need the collection to be accessible on the
    //   other side of the co_await.
    // - initial: if true, we're parsing these args during startup, and we
    //   should fire an Initialized event.
    // - cwd: If not empty, we should try switching to this provided directory
    //   while processing these actions. This will allow something like `wt -w 0
    //   nt -d .` from inside another directory to work as expected.
    // Return Value:
    // - <none>
    winrt::fire_and_forget TerminalPage::ProcessStartupActions(Windows::Foundation::Collections::IVector<ActionAndArgs> actions,
                                                               const bool initial,
                                                               const winrt::hstring cwd)
    {
        auto weakThis{ get_weak() };

        // Handle it on a subsequent pass of the UI thread.
        co_await wil::resume_foreground(Dispatcher(), CoreDispatcherPriority::Normal);

        // If the caller provided a CWD, switch to that directory, then switch
        // back once we're done. This looks weird though, because we have to set
        // up the scope_exit _first_. We'll release the scope_exit if we don't
        // actually need it.
        auto originalCwd{ wil::GetCurrentDirectoryW<std::wstring>() };
        auto restoreCwd = wil::scope_exit([&originalCwd]() {
            // ignore errors, we'll just power on through. We'd rather do
            // something rather than fail silently if the directory doesn't
            // actually exist.
            LOG_IF_WIN32_BOOL_FALSE(SetCurrentDirectory(originalCwd.c_str()));
        });
        if (cwd.empty())
        {
            restoreCwd.release();
        }
        else
        {
            // ignore errors, we'll just power on through. We'd rather do
            // something rather than fail silently if the directory doesn't
            // actually exist.
            LOG_IF_WIN32_BOOL_FALSE(SetCurrentDirectory(cwd.c_str()));
        }

        if (auto page{ weakThis.get() })
        {
            for (const auto& action : actions)
            {
                if (auto page{ weakThis.get() })
                {
                    _actionDispatch->DoAction(action);
                }
                else
                {
                    co_return;
                }
            }

            // GH#6586: now that we're done processing all startup commands,
            // focus the active control. This will work as expected for both
            // commandline invocations and for `wt` action invocations.
            if (const auto control = _GetActiveControl())
            {
                control.Focus(FocusState::Programmatic);
            }
        }
        if (initial)
        {
            _CompleteInitialization();
        }
    }

    // Method Description:
    // - Perform and steps that need to be done once our initial state is all
    //   set up. This includes entering fullscreen mode and firing our
    //   Initialized event.
    // Arguments:
    // - <none>
    // Return Value:
    // - <none>
    void TerminalPage::_CompleteInitialization()
    {
        _startupState = StartupState::Initialized;

        // GH#632 - It's possible that the user tried to create the terminal
        // with only one tab, with only an elevated profile. If that happens,
        // we'll create _another_ process to host the elevated version of that
        // profile. This can happen from the jumplist, or if the default profile
        // is `elevate:true`, or from the commandline.
        //
        // However, we need to make sure to close this window in that scenario.
        // Since there aren't any _tabs_ in this window, we won't ever get a
        // closed event. So do it manually.
        //
        // GH#12267: Make sure that we don't instantly close ourselves when
        // we're readying to accept a defterm connection. In that case, we don't
        // have a tab yet, but will once we're initialized.
        if (_tabs.Size() == 0 && !(_shouldStartInboundListener || _isEmbeddingInboundListener))
        {
            _LastTabClosedHandlers(*this, winrt::make<LastTabClosedEventArgs>(false));
        }
        else
        {
            _InitializedHandlers(*this, nullptr);
        }
    }

    // Method Description:
    // - Show a dialog with "About" information. Displays the app's Display
    //   Name, version, getting started link, source code link, documentation link, release
    //   Notes link, send feedback link and privacy policy link.
    void TerminalPage::_ShowAboutDialog()
    {
        _ShowDialogHelper(L"AboutDialog");
    }

    winrt::hstring TerminalPage::ApplicationDisplayName()
    {
        return CascadiaSettings::ApplicationDisplayName();
    }

    winrt::hstring TerminalPage::ApplicationVersion()
    {
        return CascadiaSettings::ApplicationVersion();
    }

    void TerminalPage::_SendFeedbackOnClick(const IInspectable& /*sender*/, const Windows::UI::Xaml::Controls::ContentDialogButtonClickEventArgs& /*eventArgs*/)
    {
#if defined(WT_BRANDING_RELEASE)
        ShellExecute(nullptr, nullptr, L"https://go.microsoft.com/fwlink/?linkid=2125419", nullptr, nullptr, SW_SHOW);
#else
        ShellExecute(nullptr, nullptr, L"https://go.microsoft.com/fwlink/?linkid=2204904", nullptr, nullptr, SW_SHOW);
#endif
    }

    void TerminalPage::_ThirdPartyNoticesOnClick(const IInspectable& /*sender*/, const Windows::UI::Xaml::RoutedEventArgs& /*eventArgs*/)
    {
        std::filesystem::path currentPath{ wil::GetModuleFileNameW<std::wstring>(nullptr) };
        currentPath.replace_filename(L"NOTICE.html");
        ShellExecute(nullptr, nullptr, currentPath.c_str(), nullptr, nullptr, SW_SHOW);
    }

    // Method Description:
    // - Helper to show a content dialog
    // - We only open a content dialog if there isn't one open already
    winrt::Windows::Foundation::IAsyncOperation<ContentDialogResult> TerminalPage::_ShowDialogHelper(const std::wstring_view& name)
    {
        if (auto presenter{ _dialogPresenter.get() })
        {
            co_return co_await presenter.ShowDialog(FindName(name).try_as<WUX::Controls::ContentDialog>());
        }
        co_return ContentDialogResult::None;
    }

    // Method Description:
    // - Displays a dialog to warn the user that they are about to close all open windows.
    //   Once the user clicks the OK button, shut down the application.
    //   If cancel is clicked, the dialog will close.
    // - Only one dialog can be visible at a time. If another dialog is visible
    //   when this is called, nothing happens. See _ShowDialog for details
    winrt::Windows::Foundation::IAsyncOperation<ContentDialogResult> TerminalPage::_ShowQuitDialog()
    {
        return _ShowDialogHelper(L"QuitDialog");
    }

    // Method Description:
    // - Displays a dialog for warnings found while closing the terminal app using
    //   key binding with multiple tabs opened. Display messages to warn user
    //   that more than 1 tab is opened, and once the user clicks the OK button, remove
    //   all the tabs and shut down and app. If cancel is clicked, the dialog will close
    // - Only one dialog can be visible at a time. If another dialog is visible
    //   when this is called, nothing happens. See _ShowDialog for details
    winrt::Windows::Foundation::IAsyncOperation<ContentDialogResult> TerminalPage::_ShowCloseWarningDialog()
    {
        return _ShowDialogHelper(L"CloseAllDialog");
    }

    // Method Description:
    // - Displays a dialog for warnings found while closing the terminal tab marked as read-only
    winrt::Windows::Foundation::IAsyncOperation<ContentDialogResult> TerminalPage::_ShowCloseReadOnlyDialog()
    {
        return _ShowDialogHelper(L"CloseReadOnlyDialog");
    }

    // Method Description:
    // - Displays a dialog to warn the user about the fact that the text that
    //   they are trying to paste contains the "new line" character which can
    //   have the effect of starting commands without the user's knowledge if
    //   it is pasted on a shell where the "new line" character marks the end
    //   of a command.
    // - Only one dialog can be visible at a time. If another dialog is visible
    //   when this is called, nothing happens. See _ShowDialog for details
    winrt::Windows::Foundation::IAsyncOperation<ContentDialogResult> TerminalPage::_ShowMultiLinePasteWarningDialog()
    {
        return _ShowDialogHelper(L"MultiLinePasteDialog");
    }

    // Method Description:
    // - Displays a dialog to warn the user about the fact that the text that
    //   they are trying to paste is very long, in case they did not mean to
    //   paste it but pressed the paste shortcut by accident.
    // - Only one dialog can be visible at a time. If another dialog is visible
    //   when this is called, nothing happens. See _ShowDialog for details
    winrt::Windows::Foundation::IAsyncOperation<ContentDialogResult> TerminalPage::_ShowLargePasteWarningDialog()
    {
        return _ShowDialogHelper(L"LargePasteDialog");
    }

    // Method Description:
    // - Builds the flyout (dropdown) attached to the new tab button, and
    //   attaches it to the button. Populates the flyout with one entry per
    //   Profile, displaying the profile's name. Clicking each flyout item will
    //   open a new tab with that profile.
    //   Below the profiles are the static menu items: settings, command palette
    void TerminalPage::_CreateNewTabFlyout()
    {
        auto newTabFlyout = WUX::Controls::MenuFlyout{};
        newTabFlyout.Placement(WUX::Controls::Primitives::FlyoutPlacementMode::BottomEdgeAlignedLeft);

        // Create profile entries from the NewTabMenu configuration using a
        // recursive helper function. This returns a std::vector of FlyoutItemBases,
        // that we then add to our Flyout.
        auto entries = _settings.GlobalSettings().NewTabMenu();
        auto items = _CreateNewTabFlyoutItems(entries);
        for (const auto& item : items)
        {
            newTabFlyout.Items().Append(item);
        }

        // add menu separator
        auto separatorItem = WUX::Controls::MenuFlyoutSeparator{};
        newTabFlyout.Items().Append(separatorItem);

        // add static items
        {
            // GH#2455 - Make sure to try/catch calls to Application::Current,
            // because that _won't_ be an instance of TerminalApp::App in the
            // LocalTests
            auto isUwp = false;
            try
            {
                isUwp = ::winrt::Windows::UI::Xaml::Application::Current().as<::winrt::TerminalApp::App>().Logic().IsUwp();
            }
            CATCH_LOG();

            if (!isUwp)
            {
                // Create the settings button.
                auto settingsItem = WUX::Controls::MenuFlyoutItem{};
                settingsItem.Text(RS_(L"SettingsMenuItem"));
                const auto settingsToolTip = RS_(L"SettingsToolTip");

                WUX::Controls::ToolTipService::SetToolTip(settingsItem, box_value(settingsToolTip));
                Automation::AutomationProperties::SetHelpText(settingsItem, settingsToolTip);

                WUX::Controls::SymbolIcon ico{};
                ico.Symbol(WUX::Controls::Symbol::Setting);
                settingsItem.Icon(ico);

                settingsItem.Click({ this, &TerminalPage::_SettingsButtonOnClick });
                newTabFlyout.Items().Append(settingsItem);

                auto actionMap = _settings.ActionMap();
                const auto settingsKeyChord{ actionMap.GetKeyBindingForAction(ShortcutAction::OpenSettings, OpenSettingsArgs{ SettingsTarget::SettingsUI }) };
                if (settingsKeyChord)
                {
                    _SetAcceleratorForMenuItem(settingsItem, settingsKeyChord);
                }

                // Create the command palette button.
                auto commandPaletteFlyout = WUX::Controls::MenuFlyoutItem{};
                commandPaletteFlyout.Text(RS_(L"CommandPaletteMenuItem"));
                const auto commandPaletteToolTip = RS_(L"CommandPaletteToolTip");

                WUX::Controls::ToolTipService::SetToolTip(commandPaletteFlyout, box_value(commandPaletteToolTip));
                Automation::AutomationProperties::SetHelpText(commandPaletteFlyout, commandPaletteToolTip);

                WUX::Controls::FontIcon commandPaletteIcon{};
                commandPaletteIcon.Glyph(L"\xE945");
                commandPaletteIcon.FontFamily(Media::FontFamily{ L"Segoe Fluent Icons, Segoe MDL2 Assets" });
                commandPaletteFlyout.Icon(commandPaletteIcon);

                commandPaletteFlyout.Click({ this, &TerminalPage::_CommandPaletteButtonOnClick });
                newTabFlyout.Items().Append(commandPaletteFlyout);

                const auto commandPaletteKeyChord{ actionMap.GetKeyBindingForAction(ShortcutAction::ToggleCommandPalette) };
                if (commandPaletteKeyChord)
                {
                    _SetAcceleratorForMenuItem(commandPaletteFlyout, commandPaletteKeyChord);
                }
            }

            // Create the about button.
            auto aboutFlyout = WUX::Controls::MenuFlyoutItem{};
            aboutFlyout.Text(RS_(L"AboutMenuItem"));
            const auto aboutToolTip = RS_(L"AboutToolTip");

            WUX::Controls::ToolTipService::SetToolTip(aboutFlyout, box_value(aboutToolTip));
            Automation::AutomationProperties::SetHelpText(aboutFlyout, aboutToolTip);

            WUX::Controls::SymbolIcon aboutIcon{};
            aboutIcon.Symbol(WUX::Controls::Symbol::Help);
            aboutFlyout.Icon(aboutIcon);

            aboutFlyout.Click({ this, &TerminalPage::_AboutButtonOnClick });
            newTabFlyout.Items().Append(aboutFlyout);
        }

        // Before opening the fly-out set focus on the current tab
        // so no matter how fly-out is closed later on the focus will return to some tab.
        // We cannot do it on closing because if the window loses focus (alt+tab)
        // the closing event is not fired.
        // It is important to set the focus on the tab
        // Since the previous focus location might be discarded in the background,
        // e.g., the command palette will be dismissed by the menu,
        // and then closing the fly-out will move the focus to wrong location.
        newTabFlyout.Opening([this](auto&&, auto&&) {
            _FocusCurrentTab(true);
        });
        _newTabButton.Flyout(newTabFlyout);
    }

    // Method Description:
    // - For a given list of tab menu entries, this method will create the corresponding
    //   list of flyout items. This is a recursive method that calls itself when it comes
    //   across a folder entry.
    std::vector<WUX::Controls::MenuFlyoutItemBase> TerminalPage::_CreateNewTabFlyoutItems(IVector<NewTabMenuEntry> entries)
    {
        std::vector<WUX::Controls::MenuFlyoutItemBase> items;

        if (entries == nullptr || entries.Size() == 0)
        {
            return items;
        }

        for (const auto& entry : entries)
        {
            if (entry == nullptr)
            {
                continue;
            }

            switch (entry.Type())
            {
            case NewTabMenuEntryType::Separator:
            {
                items.push_back(WUX::Controls::MenuFlyoutSeparator{});
                break;
            }
            // A folder has a custom name and icon, and has a number of entries that require
            // us to call this method recursively.
            case NewTabMenuEntryType::Folder:
            {
                const auto folderEntry = entry.as<FolderEntry>();
                const auto folderEntries = folderEntry.Entries();

                // If the folder is empty, we should skip the entry if AllowEmpty is false, or
                // when the folder should inline.
                // The IsEmpty check includes semantics for nested (empty) folders
                if (folderEntries.Size() == 0 && (!folderEntry.AllowEmpty() || folderEntry.Inlining() == FolderEntryInlining::Auto))
                {
                    break;
                }

                // Recursively generate flyout items
                auto folderEntryItems = _CreateNewTabFlyoutItems(folderEntries);

                // If the folder should auto-inline and there is only one item, do so.
                if (folderEntry.Inlining() == FolderEntryInlining::Auto && folderEntries.Size() == 1)
                {
                    for (auto const& folderEntryItem : folderEntryItems)
                    {
                        items.push_back(folderEntryItem);
                    }

                    break;
                }

                // Otherwise, create a flyout
                auto folderItem = WUX::Controls::MenuFlyoutSubItem{};
                folderItem.Text(folderEntry.Name());

                auto icon = _CreateNewTabFlyoutIcon(folderEntry.Icon());
                folderItem.Icon(icon);

                for (const auto& folderEntryItem : folderEntryItems)
                {
                    folderItem.Items().Append(folderEntryItem);
                }

                // If the folder is empty, and by now we know we set AllowEmpty to true,
                // create a placeholder item here
                if (folderEntries.Size() == 0)
                {
                    auto placeholder = WUX::Controls::MenuFlyoutItem{};
                    placeholder.Text(RS_(L"NewTabMenuFolderEmpty"));
                    placeholder.IsEnabled(false);

                    folderItem.Items().Append(placeholder);
                }

                items.push_back(folderItem);
                break;
            }
            // Any "collection entry" will simply make us add each profile in the collection
            // separately. This collection is stored as a map <int, Profile>, so the correct
            // profile index is already known.
            case NewTabMenuEntryType::RemainingProfiles:
            case NewTabMenuEntryType::MatchProfiles:
            {
                const auto remainingProfilesEntry = entry.as<ProfileCollectionEntry>();
                if (remainingProfilesEntry.Profiles() == nullptr)
                {
                    break;
                }

                for (auto&& [profileIndex, remainingProfile] : remainingProfilesEntry.Profiles())
                {
                    items.push_back(_CreateNewTabFlyoutProfile(remainingProfile, profileIndex));
                }

                break;
            }
            // A single profile, the profile index is also given in the entry
            case NewTabMenuEntryType::Profile:
            {
                const auto profileEntry = entry.as<ProfileEntry>();
                if (profileEntry.Profile() == nullptr)
                {
                    break;
                }

                auto profileItem = _CreateNewTabFlyoutProfile(profileEntry.Profile(), profileEntry.ProfileIndex());
                items.push_back(profileItem);
                break;
            }
            }
        }

        return items;
    }

    // Method Description:
    // - This method creates a flyout menu item for a given profile with the given index.
    //   It makes sure to set the correct icon, keybinding, and click-action.
    WUX::Controls::MenuFlyoutItem TerminalPage::_CreateNewTabFlyoutProfile(const Profile profile, int profileIndex)
    {
        auto profileMenuItem = WUX::Controls::MenuFlyoutItem{};

        // Add the keyboard shortcuts based on the number of profiles defined
        // Look for a keychord that is bound to the equivalent
        // NewTab(ProfileIndex=N) action
        NewTerminalArgs newTerminalArgs{ profileIndex };
        NewTabArgs newTabArgs{ newTerminalArgs };
        auto profileKeyChord{ _settings.ActionMap().GetKeyBindingForAction(ShortcutAction::NewTab, newTabArgs) };

        // make sure we find one to display
        if (profileKeyChord)
        {
            _SetAcceleratorForMenuItem(profileMenuItem, profileKeyChord);
        }

        auto profileName = profile.Name();
        profileMenuItem.Text(profileName);

        // If there's an icon set for this profile, set it as the icon for
        // this flyout item
        if (!profile.Icon().empty())
        {
            const auto icon = _CreateNewTabFlyoutIcon(profile.Icon());
            profileMenuItem.Icon(icon);
        }

        if (profile.Guid() == _settings.GlobalSettings().DefaultProfile())
        {
            // Contrast the default profile with others in font weight.
            profileMenuItem.FontWeight(FontWeights::Bold());
        }

        auto newTabRun = WUX::Documents::Run();
        newTabRun.Text(RS_(L"NewTabRun/Text"));
        auto newPaneRun = WUX::Documents::Run();
        newPaneRun.Text(RS_(L"NewPaneRun/Text"));
        newPaneRun.FontStyle(FontStyle::Italic);
        auto newWindowRun = WUX::Documents::Run();
        newWindowRun.Text(RS_(L"NewWindowRun/Text"));
        newWindowRun.FontStyle(FontStyle::Italic);
        auto elevatedRun = WUX::Documents::Run();
        elevatedRun.Text(RS_(L"ElevatedRun/Text"));
        elevatedRun.FontStyle(FontStyle::Italic);

        auto textBlock = WUX::Controls::TextBlock{};
        textBlock.Inlines().Append(newTabRun);
        textBlock.Inlines().Append(WUX::Documents::LineBreak{});
        textBlock.Inlines().Append(newPaneRun);
        textBlock.Inlines().Append(WUX::Documents::LineBreak{});
        textBlock.Inlines().Append(newWindowRun);
        textBlock.Inlines().Append(WUX::Documents::LineBreak{});
        textBlock.Inlines().Append(elevatedRun);

        auto toolTip = WUX::Controls::ToolTip{};
        toolTip.Content(textBlock);
        WUX::Controls::ToolTipService::SetToolTip(profileMenuItem, toolTip);

        profileMenuItem.Click([profileIndex, weakThis{ get_weak() }](auto&&, auto&&) {
            if (auto page{ weakThis.get() })
            {
                NewTerminalArgs newTerminalArgs{ profileIndex };
                page->_OpenNewTerminalViaDropdown(newTerminalArgs);
            }
        });

        return profileMenuItem;
    }

    // Method Description:
    // - Helper method to create an IconElement that can be passed to MenuFlyoutItems and
    //   MenuFlyoutSubItems
    IconElement TerminalPage::_CreateNewTabFlyoutIcon(const winrt::hstring& iconSource)
    {
        if (iconSource.empty())
        {
            return nullptr;
        }

        auto icon = IconPathConverter::IconWUX(iconSource);
        Automation::AutomationProperties::SetAccessibilityView(icon, Automation::Peers::AccessibilityView::Raw);

        return icon;
    }

    // Function Description:
    // Called when the openNewTabDropdown keybinding is used.
    // Shows the dropdown flyout.
    void TerminalPage::_OpenNewTabDropdown()
    {
        _newTabButton.Flyout().ShowAt(_newTabButton);
    }

    void TerminalPage::_OpenNewTerminalViaDropdown(const NewTerminalArgs newTerminalArgs)
    {
        // if alt is pressed, open a pane
        const auto window = CoreWindow::GetForCurrentThread();
        const auto rAltState = window.GetKeyState(VirtualKey::RightMenu);
        const auto lAltState = window.GetKeyState(VirtualKey::LeftMenu);
        const auto altPressed = WI_IsFlagSet(lAltState, CoreVirtualKeyStates::Down) ||
                                WI_IsFlagSet(rAltState, CoreVirtualKeyStates::Down);

        const auto shiftState{ window.GetKeyState(VirtualKey::Shift) };
        const auto rShiftState = window.GetKeyState(VirtualKey::RightShift);
        const auto lShiftState = window.GetKeyState(VirtualKey::LeftShift);
        const auto shiftPressed{ WI_IsFlagSet(shiftState, CoreVirtualKeyStates::Down) ||
                                 WI_IsFlagSet(lShiftState, CoreVirtualKeyStates::Down) ||
                                 WI_IsFlagSet(rShiftState, CoreVirtualKeyStates::Down) };

        const auto ctrlState{ window.GetKeyState(VirtualKey::Control) };
        const auto rCtrlState = window.GetKeyState(VirtualKey::RightControl);
        const auto lCtrlState = window.GetKeyState(VirtualKey::LeftControl);
        const auto ctrlPressed{ WI_IsFlagSet(ctrlState, CoreVirtualKeyStates::Down) ||
                                WI_IsFlagSet(rCtrlState, CoreVirtualKeyStates::Down) ||
                                WI_IsFlagSet(lCtrlState, CoreVirtualKeyStates::Down) };

        // Check for DebugTap
        auto debugTap = this->_settings.GlobalSettings().DebugFeaturesEnabled() &&
                        WI_IsFlagSet(lAltState, CoreVirtualKeyStates::Down) &&
                        WI_IsFlagSet(rAltState, CoreVirtualKeyStates::Down);

        const auto dispatchToElevatedWindow = ctrlPressed && !IsRunningElevated();

        if ((shiftPressed || dispatchToElevatedWindow) && !debugTap)
        {
            // Manually fill in the evaluated profile.
            if (newTerminalArgs.ProfileIndex() != nullptr)
            {
                // We want to promote the index to a GUID because there is no "launch to profile index" command.
                const auto profile = _settings.GetProfileForArgs(newTerminalArgs);
                if (profile)
                {
                    newTerminalArgs.Profile(::Microsoft::Console::Utils::GuidToString(profile.Guid()));
                }
            }

            if (dispatchToElevatedWindow)
            {
                _OpenElevatedWT(newTerminalArgs);
            }
            else
            {
                _OpenNewWindow(newTerminalArgs);
            }
        }
        else
        {
            const auto newPane = _MakePane(newTerminalArgs);
            // If the newTerminalArgs caused us to open an elevated window
            // instead of creating a pane, it may have returned nullptr. Just do
            // nothing then.
            if (!newPane)
            {
                return;
            }
            if (altPressed && !debugTap)
            {
                this->_SplitPane(SplitDirection::Automatic,
                                 0.5f,
                                 newPane);
            }
            else
            {
                _CreateNewTabFromPane(newPane);
            }
        }
    }

    winrt::fire_and_forget TerminalPage::_RemoveOnCloseRoutine(Microsoft::UI::Xaml::Controls::TabViewItem tabViewItem, winrt::com_ptr<TerminalPage> page)
    {
        co_await wil::resume_foreground(page->_tabView.Dispatcher());

        if (auto tab{ _GetTabByTabViewItem(tabViewItem) })
        {
            _RemoveTab(tab);
        }
    }

    // Method Description:
    // - Creates a new connection based on the profile settings
    // Arguments:
    // - the profile we want the settings from
    // - the terminal settings
    // Return value:
    // - the desired connection
    TerminalConnection::ITerminalConnection TerminalPage::_CreateConnectionFromSettings(Profile profile,
                                                                                        TerminalSettings settings)
    {
        TerminalConnection::ITerminalConnection connection{ nullptr };

        auto connectionType = profile.ConnectionType();
        winrt::guid sessionGuid{};

        if (connectionType == TerminalConnection::AzureConnection::ConnectionType() &&
            TerminalConnection::AzureConnection::IsAzureConnectionAvailable())
        {
            std::filesystem::path azBridgePath{ wil::GetModuleFileNameW<std::wstring>(nullptr) };
            azBridgePath.replace_filename(L"TerminalAzBridge.exe");
            if constexpr (Feature_AzureConnectionInProc::IsEnabled())
            {
                connection = TerminalConnection::AzureConnection{};
            }
            else
            {
                connection = TerminalConnection::ConptyConnection{};
            }

            auto valueSet = TerminalConnection::ConptyConnection::CreateSettings(azBridgePath.wstring(),
                                                                                 L".",
                                                                                 L"Azure",
                                                                                 nullptr,
                                                                                 settings.InitialRows(),
                                                                                 settings.InitialCols(),
                                                                                 winrt::guid());

            if constexpr (Feature_VtPassthroughMode::IsEnabled())
            {
                valueSet.Insert(L"passthroughMode", Windows::Foundation::PropertyValue::CreateBoolean(settings.VtPassthrough()));
            }

            connection.Initialize(valueSet);
        }

        else
        {
            // profile is guaranteed to exist here
            auto guidWString = Utils::GuidToString(profile.Guid());

            StringMap envMap{};
            envMap.Insert(L"WT_PROFILE_ID", guidWString);
            envMap.Insert(L"WSLENV", L"WT_PROFILE_ID");

            // Update the path to be relative to whatever our CWD is.
            //
            // Refer to the examples in
            // https://en.cppreference.com/w/cpp/filesystem/path/append
            //
            // We need to do this here, to ensure we tell the ConptyConnection
            // the correct starting path. If we're being invoked from another
            // terminal instance (e.g. wt -w 0 -d .), then we have switched our
            // CWD to the provided path. We should treat the StartingDirectory
            // as relative to the current CWD.
            //
            // The connection must be informed of the current CWD on
            // construction, because the connection might not spawn the child
            // process until later, on another thread, after we've already
            // restored the CWD to its original value.
            auto newWorkingDirectory{ settings.StartingDirectory() };
            if (newWorkingDirectory.size() == 0 || newWorkingDirectory.size() == 1 &&
                                                       !(newWorkingDirectory[0] == L'~' || newWorkingDirectory[0] == L'/'))
            { // We only want to resolve the new WD against the CWD if it doesn't look like a Linux path (see GH#592)
                auto cwdString{ wil::GetCurrentDirectoryW<std::wstring>() };
                std::filesystem::path cwd{ cwdString };
                cwd /= settings.StartingDirectory().c_str();
                newWorkingDirectory = winrt::hstring{ cwd.wstring() };
            }

            auto conhostConn = TerminalConnection::ConptyConnection();
            auto valueSet = TerminalConnection::ConptyConnection::CreateSettings(settings.Commandline(),
                                                                                 newWorkingDirectory,
                                                                                 settings.StartingTitle(),
                                                                                 envMap.GetView(),
                                                                                 settings.InitialRows(),
                                                                                 settings.InitialCols(),
                                                                                 winrt::guid());

            valueSet.Insert(L"passthroughMode", Windows::Foundation::PropertyValue::CreateBoolean(settings.VtPassthrough()));
            valueSet.Insert(L"reloadEnvironmentVariables",
                            Windows::Foundation::PropertyValue::CreateBoolean(_settings.GlobalSettings().ReloadEnvironmentVariables()));

            conhostConn.Initialize(valueSet);

            sessionGuid = conhostConn.Guid();
            connection = conhostConn;
        }

        TraceLoggingWrite(
            g_hTerminalAppProvider,
            "ConnectionCreated",
            TraceLoggingDescription("Event emitted upon the creation of a connection"),
            TraceLoggingGuid(connectionType, "ConnectionTypeGuid", "The type of the connection"),
            TraceLoggingGuid(profile.Guid(), "ProfileGuid", "The profile's GUID"),
            TraceLoggingGuid(sessionGuid, "SessionGuid", "The WT_SESSION's GUID"),
            TraceLoggingKeyword(MICROSOFT_KEYWORD_MEASURES),
            TelemetryPrivacyDataTag(PDT_ProductAndServiceUsage));

        return connection;
    }

    // Method Description:
    // - Called when the settings button is clicked. Launches a background
    //   thread to open the settings file in the default JSON editor.
    // Arguments:
    // - <none>
    // Return Value:
    // - <none>
    void TerminalPage::_SettingsButtonOnClick(const IInspectable&,
                                              const RoutedEventArgs&)
    {
        const auto window = CoreWindow::GetForCurrentThread();

        // check alt state
        const auto rAltState{ window.GetKeyState(VirtualKey::RightMenu) };
        const auto lAltState{ window.GetKeyState(VirtualKey::LeftMenu) };
        const auto altPressed{ WI_IsFlagSet(lAltState, CoreVirtualKeyStates::Down) ||
                               WI_IsFlagSet(rAltState, CoreVirtualKeyStates::Down) };

        // check shift state
        const auto shiftState{ window.GetKeyState(VirtualKey::Shift) };
        const auto lShiftState{ window.GetKeyState(VirtualKey::LeftShift) };
        const auto rShiftState{ window.GetKeyState(VirtualKey::RightShift) };
        const auto shiftPressed{ WI_IsFlagSet(shiftState, CoreVirtualKeyStates::Down) ||
                                 WI_IsFlagSet(lShiftState, CoreVirtualKeyStates::Down) ||
                                 WI_IsFlagSet(rShiftState, CoreVirtualKeyStates::Down) };

        auto target{ SettingsTarget::SettingsUI };
        if (shiftPressed)
        {
            target = SettingsTarget::SettingsFile;
        }
        else if (altPressed)
        {
            target = SettingsTarget::DefaultsFile;
        }
        _LaunchSettings(target);
    }

    // Method Description:
    // - Called when the command palette button is clicked. Opens the command palette.
    void TerminalPage::_CommandPaletteButtonOnClick(const IInspectable&,
                                                    const RoutedEventArgs&)
    {
        CommandPalette().EnableCommandPaletteMode(CommandPaletteLaunchMode::Action);
        CommandPalette().Visibility(Visibility::Visible);
    }

    // Method Description:
    // - Called when the about button is clicked. See _ShowAboutDialog for more info.
    // Arguments:
    // - <unused>
    // Return Value:
    // - <none>
    void TerminalPage::_AboutButtonOnClick(const IInspectable&,
                                           const RoutedEventArgs&)
    {
        _ShowAboutDialog();
    }

    // Method Description:
    // - Called when the users pressed keyBindings while CommandPalette is open.
    // - As of GH#8480, this is also bound to the TabRowControl's KeyUp event.
    //   That should only fire when focus is in the tab row, which is hard to
    //   do. Notably, that's possible:
    //   - When you have enough tabs to make the little scroll arrows appear,
    //     click one, then hit tab
    //   - When Narrator is in Scan mode (which is the a11y bug we're fixing here)
    // - This method is effectively an extract of TermControl::_KeyHandler and TermControl::_TryHandleKeyBinding.
    // Arguments:
    // - e: the KeyRoutedEventArgs containing info about the keystroke.
    // Return Value:
    // - <none>
    void TerminalPage::_KeyDownHandler(const Windows::Foundation::IInspectable& /*sender*/, const Windows::UI::Xaml::Input::KeyRoutedEventArgs& e)
    {
        const auto keyStatus = e.KeyStatus();
        const auto vkey = gsl::narrow_cast<WORD>(e.OriginalKey());
        const auto scanCode = gsl::narrow_cast<WORD>(keyStatus.ScanCode);
        const auto modifiers = _GetPressedModifierKeys();

        // GH#11076:
        // For some weird reason we sometimes receive a WM_KEYDOWN
        // message without vkey or scanCode if a user drags a tab.
        // The KeyChord constructor has a debug assertion ensuring that all KeyChord
        // either have a valid vkey/scanCode. This is important, because this prevents
        // accidental insertion of invalid KeyChords into classes like ActionMap.
        if (!vkey && !scanCode)
        {
            return;
        }

        // Alt-Numpad# input will send us a character once the user releases
        // Alt, so we should be ignoring the individual keydowns. The character
        // will be sent through the TSFInputControl. See GH#1401 for more
        // details
        if (modifiers.IsAltPressed() && (vkey >= VK_NUMPAD0 && vkey <= VK_NUMPAD9))
        {
            return;
        }

        // GH#2235: Terminal::Settings hasn't been modified to differentiate
        // between AltGr and Ctrl+Alt yet.
        // -> Don't check for key bindings if this is an AltGr key combination.
        if (modifiers.IsAltGrPressed())
        {
            return;
        }

        const auto actionMap = _settings.ActionMap();
        if (!actionMap)
        {
            return;
        }

        const auto cmd = actionMap.GetActionByKeyChord({
            modifiers.IsCtrlPressed(),
            modifiers.IsAltPressed(),
            modifiers.IsShiftPressed(),
            modifiers.IsWinPressed(),
            vkey,
            scanCode,
        });
        if (!cmd)
        {
            return;
        }

        if (!_actionDispatch->DoAction(cmd.ActionAndArgs()))
        {
            return;
        }

        if (const auto p = CommandPalette(); p.Visibility() == Visibility::Visible && cmd.ActionAndArgs().Action() != ShortcutAction::ToggleCommandPalette)
        {
            p.Visibility(Visibility::Collapsed);
        }

        // Let's assume the user has bound the dead key "^" to a sendInput command that sends "b".
        // If the user presses the two keys "^a" it'll produce "bâ", despite us marking the key event as handled.
        // The following is used to manually "consume" such dead keys and clear them from the keyboard state.
        _ClearKeyboardState(vkey, scanCode);
        e.Handled(true);
    }

    bool TerminalPage::OnDirectKeyEvent(const uint32_t vkey, const uint8_t scanCode, const bool down)
    {
        const auto modifiers = _GetPressedModifierKeys();
        if (vkey == VK_SPACE && modifiers.IsAltPressed() && down)
        {
            if (const auto actionMap = _settings.ActionMap())
            {
                if (const auto cmd = actionMap.GetActionByKeyChord({
                        modifiers.IsCtrlPressed(),
                        modifiers.IsAltPressed(),
                        modifiers.IsShiftPressed(),
                        modifiers.IsWinPressed(),
                        gsl::narrow_cast<int32_t>(vkey),
                        scanCode,
                    }))
                {
                    return _actionDispatch->DoAction(cmd.ActionAndArgs());
                }
            }
        }
        return false;
    }

    // Method Description:
    // - Get the modifier keys that are currently pressed. This can be used to
    //   find out which modifiers (ctrl, alt, shift) are pressed in events that
    //   don't necessarily include that state.
    // - This is a copy of TermControl::_GetPressedModifierKeys.
    // Return Value:
    // - The Microsoft::Terminal::Core::ControlKeyStates representing the modifier key states.
    ControlKeyStates TerminalPage::_GetPressedModifierKeys() noexcept
    {
        const auto window = CoreWindow::GetForCurrentThread();
        // DONT USE
        //      != CoreVirtualKeyStates::None
        // OR
        //      == CoreVirtualKeyStates::Down
        // Sometimes with the key down, the state is Down | Locked.
        // Sometimes with the key up, the state is Locked.
        // IsFlagSet(Down) is the only correct solution.

        struct KeyModifier
        {
            VirtualKey vkey;
            ControlKeyStates flags;
        };

        constexpr std::array<KeyModifier, 7> modifiers{ {
            { VirtualKey::RightMenu, ControlKeyStates::RightAltPressed },
            { VirtualKey::LeftMenu, ControlKeyStates::LeftAltPressed },
            { VirtualKey::RightControl, ControlKeyStates::RightCtrlPressed },
            { VirtualKey::LeftControl, ControlKeyStates::LeftCtrlPressed },
            { VirtualKey::Shift, ControlKeyStates::ShiftPressed },
            { VirtualKey::RightWindows, ControlKeyStates::RightWinPressed },
            { VirtualKey::LeftWindows, ControlKeyStates::LeftWinPressed },
        } };

        ControlKeyStates flags;

        for (const auto& mod : modifiers)
        {
            const auto state = window.GetKeyState(mod.vkey);
            const auto isDown = WI_IsFlagSet(state, CoreVirtualKeyStates::Down);

            if (isDown)
            {
                flags |= mod.flags;
            }
        }

        return flags;
    }

    // Method Description:
    // - Discards currently pressed dead keys.
    // - This is a copy of TermControl::_ClearKeyboardState.
    // Arguments:
    // - vkey: The vkey of the key pressed.
    // - scanCode: The scan code of the key pressed.
    void TerminalPage::_ClearKeyboardState(const WORD vkey, const WORD scanCode) noexcept
    {
        std::array<BYTE, 256> keyState;
        if (!GetKeyboardState(keyState.data()))
        {
            return;
        }

        // As described in "Sometimes you *want* to interfere with the keyboard's state buffer":
        //   http://archives.miloush.net/michkap/archive/2006/09/10/748775.html
        // > "The key here is to keep trying to pass stuff to ToUnicode until -1 is not returned."
        std::array<wchar_t, 16> buffer;
        while (ToUnicodeEx(vkey, scanCode, keyState.data(), buffer.data(), gsl::narrow_cast<int>(buffer.size()), 0b1, nullptr) < 0)
        {
        }
    }

    // Method Description:
    // - Configure the AppKeyBindings to use our ShortcutActionDispatch and the updated ActionMap
    //    as the object to handle dispatching ShortcutAction events.
    // Arguments:
    // - bindings: An IActionMapView object to wire up with our event handlers
    void TerminalPage::_HookupKeyBindings(const IActionMapView& actionMap) noexcept
    {
        _bindings->SetDispatch(*_actionDispatch);
        _bindings->SetActionMap(actionMap);
    }

    // Method Description:
    // - Register our event handlers with our ShortcutActionDispatch. The
    //   ShortcutActionDispatch is responsible for raising the appropriate
    //   events for an ActionAndArgs. WE'll handle each possible event in our
    //   own way.
    // Arguments:
    // - <none>
    void TerminalPage::_RegisterActionCallbacks()
    {
        // Hook up the ShortcutActionDispatch object's events to our handlers.
        // They should all be hooked up here, regardless of whether or not
        // there's an actual keychord for them.
#define ON_ALL_ACTIONS(action) HOOKUP_ACTION(action);
        ALL_SHORTCUT_ACTIONS
#undef ON_ALL_ACTIONS
    }

    // Method Description:
    // - Get the title of the currently focused terminal control. If this tab is
    //   the focused tab, then also bubble this title to any listeners of our
    //   TitleChanged event.
    // Arguments:
    // - tab: the Tab to update the title for.
    void TerminalPage::_UpdateTitle(const TerminalTab& tab)
    {
        auto newTabTitle = tab.Title();

        if (tab == _GetFocusedTab())
        {
            _TitleChangedHandlers(*this, newTabTitle);
        }
    }

    // Method Description:
    // - Connects event handlers to the TermControl for events that we want to
    //   handle. This includes:
    //    * the Copy and Paste events, for setting and retrieving clipboard data
    //      on the right thread
    // Arguments:
    // - term: The newly created TermControl to connect the events for
    void TerminalPage::_RegisterTerminalEvents(TermControl term)
    {
        term.RaiseNotice({ this, &TerminalPage::_ControlNoticeRaisedHandler });

        // Add an event handler when the terminal's selection wants to be copied.
        // When the text buffer data is retrieved, we'll copy the data into the Clipboard
        term.CopyToClipboard({ this, &TerminalPage::_CopyToClipboardHandler });

        // Add an event handler when the terminal wants to paste data from the Clipboard.
        term.PasteFromClipboard({ this, &TerminalPage::_PasteFromClipboardHandler });

        term.OpenHyperlink({ this, &TerminalPage::_OpenHyperlinkHandler });

        term.HidePointerCursor({ get_weak(), &TerminalPage::_HidePointerCursorHandler });
        term.RestorePointerCursor({ get_weak(), &TerminalPage::_RestorePointerCursorHandler });
        // Add an event handler for when the terminal or tab wants to set a
        // progress indicator on the taskbar
        term.SetTaskbarProgress({ get_weak(), &TerminalPage::_SetTaskbarProgressHandler });

        term.ConnectionStateChanged({ get_weak(), &TerminalPage::_ConnectionStateChangedHandler });

        term.PropertyChanged([weakThis = get_weak()](auto& /*sender*/, auto& e) {
            if (auto page{ weakThis.get() })
            {
                if (e.PropertyName() == L"BackgroundBrush")
                {
                    page->_updateThemeColors();
                }
            }
        });

        term.ShowWindowChanged({ get_weak(), &TerminalPage::_ShowWindowChangedHandler });

        term.ContextMenu().Opening({ this, &TerminalPage::_ContextMenuOpened });
        term.SelectionContextMenu().Opening({ this, &TerminalPage::_SelectionMenuOpened });
    }

    // Method Description:
    // - Connects event handlers to the TerminalTab for events that we want to
    //   handle. This includes:
    //    * the TitleChanged event, for changing the text of the tab
    //    * the Color{Selected,Cleared} events to change the color of a tab.
    // Arguments:
    // - hostingTab: The Tab that's hosting this TermControl instance
    void TerminalPage::_RegisterTabEvents(TerminalTab& hostingTab)
    {
        auto weakTab{ hostingTab.get_weak() };
        auto weakThis{ get_weak() };
        // PropertyChanged is the generic mechanism by which the Tab
        // communicates changes to any of its observable properties, including
        // the Title
        hostingTab.PropertyChanged([weakTab, weakThis](auto&&, const WUX::Data::PropertyChangedEventArgs& args) {
            auto page{ weakThis.get() };
            auto tab{ weakTab.get() };
            if (page && tab)
            {
                if (args.PropertyName() == L"Title")
                {
                    page->_UpdateTitle(*tab);
                }
                else if (args.PropertyName() == L"Content")
                {
                    if (*tab == page->_GetFocusedTab())
                    {
                        page->_tabContent.Children().Clear();
                        page->_tabContent.Children().Append(tab->Content());

                        tab->Focus(FocusState::Programmatic);
                    }
                }
            }
        });

        hostingTab.ColorPickerRequested([weakTab, weakThis]() {
            auto page{ weakThis.get() };
            auto tab{ weakTab.get() };
            if (page && tab)
            {
                if (!page->_tabColorPicker)
                {
                    page->_tabColorPicker = winrt::make<ColorPickupFlyout>();
                }

                tab->AttachColorPicker(page->_tabColorPicker);
            }
        });

        // Add an event handler for when the terminal or tab wants to set a
        // progress indicator on the taskbar
        hostingTab.TaskbarProgressChanged({ get_weak(), &TerminalPage::_SetTaskbarProgressHandler });
    }

    // Method Description:
    // - Helper to manually exit "zoom" when certain actions take place.
    //   Anything that modifies the state of the pane tree should probably
    //   un-zoom the focused pane first, so that the user can see the full pane
    //   tree again. These actions include:
    //   * Splitting a new pane
    //   * Closing a pane
    //   * Moving focus between panes
    //   * Resizing a pane
    // Arguments:
    // - <none>
    // Return Value:
    // - <none>
    void TerminalPage::_UnZoomIfNeeded()
    {
        if (const auto activeTab{ _GetFocusedTabImpl() })
        {
            if (activeTab->IsZoomed())
            {
                // Remove the content from the tab first, so Pane::UnZoom can
                // re-attach the content to the tree w/in the pane
                _tabContent.Children().Clear();
                // In ExitZoom, we'll change the Tab's Content(), triggering the
                // content changed event, which will re-attach the tab's new content
                // root to the tree.
                activeTab->ExitZoom();
            }
        }
    }

    // Method Description:
    // - Attempt to move focus between panes, as to focus the child on
    //   the other side of the separator. See Pane::NavigateFocus for details.
    // - Moves the focus of the currently focused tab.
    // Arguments:
    // - direction: The direction to move the focus in.
    // Return Value:
    // - Whether changing the focus succeeded. This allows a keychord to propagate
    //   to the terminal when no other panes are present (GH#6219)
    bool TerminalPage::_MoveFocus(const FocusDirection& direction)
    {
        if (const auto terminalTab{ _GetFocusedTabImpl() })
        {
            return terminalTab->NavigateFocus(direction);
        }
        return false;
    }

    // Method Description:
    // - Attempt to swap the positions of the focused pane with another pane.
    //   See Pane::SwapPane for details.
    // Arguments:
    // - direction: The direction to move the focused pane in.
    // Return Value:
    // - true if panes were swapped.
    bool TerminalPage::_SwapPane(const FocusDirection& direction)
    {
        if (const auto terminalTab{ _GetFocusedTabImpl() })
        {
            _UnZoomIfNeeded();
            return terminalTab->SwapPane(direction);
        }
        return false;
    }

    TermControl TerminalPage::_GetActiveControl()
    {
        if (const auto terminalTab{ _GetFocusedTabImpl() })
        {
            return terminalTab->GetActiveTerminalControl();
        }
        return nullptr;
    }
    // Method Description:
    // - Warn the user that they are about to close all open windows, then
    //   signal that we want to close everything.
    fire_and_forget TerminalPage::RequestQuit()
    {
        if (!_displayingCloseDialog)
        {
            _displayingCloseDialog = true;
            auto warningResult = co_await _ShowQuitDialog();
            _displayingCloseDialog = false;

            if (warningResult != ContentDialogResult::Primary)
            {
                co_return;
            }

            _QuitRequestedHandlers(nullptr, nullptr);
        }
    }

    // Method Description:
    // - Saves the window position and tab layout to the application state
    // - This does not create the InitialPosition field, that needs to be
    //   added externally.
    // Arguments:
    // - <none>
    // Return Value:
    // - the window layout
    WindowLayout TerminalPage::GetWindowLayout()
    {
        if (_startupState != StartupState::Initialized)
        {
            return nullptr;
        }

        std::vector<ActionAndArgs> actions;

        for (auto tab : _tabs)
        {
            auto t = winrt::get_self<implementation::TabBase>(tab);
            auto tabActions = t->BuildStartupActions();
            actions.insert(actions.end(), std::make_move_iterator(tabActions.begin()), std::make_move_iterator(tabActions.end()));
        }

        // if the focused tab was not the last tab, restore that
        auto idx = _GetFocusedTabIndex();
        if (idx && idx != _tabs.Size() - 1)
        {
            ActionAndArgs action;
            action.Action(ShortcutAction::SwitchToTab);
            SwitchToTabArgs switchToTabArgs{ idx.value() };
            action.Args(switchToTabArgs);

            actions.emplace_back(std::move(action));
        }

        // If the user set a custom name, save it
        if (const auto& windowName{ _WindowProperties.WindowName() }; !windowName.empty())
        {
            ActionAndArgs action;
            action.Action(ShortcutAction::RenameWindow);
            RenameWindowArgs args{ windowName };
            action.Args(args);

            actions.emplace_back(std::move(action));
        }

        WindowLayout layout{};
        layout.TabLayout(winrt::single_threaded_vector<ActionAndArgs>(std::move(actions)));

        auto mode = LaunchMode::DefaultMode;
        WI_SetFlagIf(mode, LaunchMode::FullscreenMode, _isFullscreen);
        WI_SetFlagIf(mode, LaunchMode::FocusMode, _isInFocusMode);
        WI_SetFlagIf(mode, LaunchMode::MaximizedMode, _isMaximized);

        layout.LaunchMode({ mode });

        // Only save the content size because the tab size will be added on load.
        const auto contentWidth = ::base::saturated_cast<float>(_tabContent.ActualWidth());
        const auto contentHeight = ::base::saturated_cast<float>(_tabContent.ActualHeight());
        const winrt::Windows::Foundation::Size windowSize{ contentWidth, contentHeight };

        layout.InitialSize(windowSize);

        return layout;
    }

    // Method Description:
    // - Close the terminal app. If there is more
    //   than one tab opened, show a warning dialog.
    // Arguments:
    // - bypassDialog: if true a dialog won't be shown even if the user would
    //   normally get confirmation. This is used in the case where the user
    //   has already been prompted by the Quit action.
    fire_and_forget TerminalPage::CloseWindow(bool bypassDialog)
    {
        if (!bypassDialog &&
            _HasMultipleTabs() &&
            _settings.GlobalSettings().ConfirmCloseAllTabs() &&
            !_displayingCloseDialog)
        {
            _displayingCloseDialog = true;
            auto warningResult = co_await _ShowCloseWarningDialog();
            _displayingCloseDialog = false;

            if (warningResult != ContentDialogResult::Primary)
            {
                co_return;
            }
        }

        if (_settings.GlobalSettings().ShouldUsePersistedLayout())
        {
            // Don't delete the ApplicationState when all of the tabs are removed.
            // If there is still a monarch living they will get the event that
            // a window closed and trigger a new save without this window.
            _maintainStateOnTabClose = true;
        }

        _RemoveAllTabs();
    }

    // Method Description:
    // - Move the viewport of the terminal of the currently focused tab up or
    //      down a number of lines.
    // Arguments:
    // - scrollDirection: ScrollUp will move the viewport up, ScrollDown will move the viewport down
    // - rowsToScroll: a number of lines to move the viewport. If not provided we will use a system default.
    void TerminalPage::_Scroll(ScrollDirection scrollDirection, const Windows::Foundation::IReference<uint32_t>& rowsToScroll)
    {
        if (const auto terminalTab{ _GetFocusedTabImpl() })
        {
            uint32_t realRowsToScroll;
            if (rowsToScroll == nullptr)
            {
                // The magic value of WHEEL_PAGESCROLL indicates that we need to scroll the entire page
                realRowsToScroll = _systemRowsToScroll == WHEEL_PAGESCROLL ?
                                       terminalTab->GetActiveTerminalControl().ViewHeight() :
                                       _systemRowsToScroll;
            }
            else
            {
                // use the custom value specified in the command
                realRowsToScroll = rowsToScroll.Value();
            }
            auto scrollDelta = _ComputeScrollDelta(scrollDirection, realRowsToScroll);
            terminalTab->Scroll(scrollDelta);
        }
    }

    // Method Description:
    // - Moves the currently active pane on the currently active tab to the
    //   specified tab. If the tab index is greater than the number of
    //   tabs, then a new tab will be created for the pane. Similarly, if a pane
    //   is the last remaining pane on a tab, that tab will be closed upon moving.
    // - No move will occur if the tabIdx is the same as the current tab, or if
    //   the specified tab is not a host of terminals (such as the settings tab).
    // - If the Window is specified, the pane will instead be detached and moved
    //   to the window with the given name/id.
    // Return Value:
    // - true if the pane was successfully moved to the new tab.
    bool TerminalPage::_MovePane(MovePaneArgs args)
    {
        const auto tabIdx{ args.TabIndex() };
        const auto windowId{ args.Window() };

        auto focusedTab{ _GetFocusedTabImpl() };

        if (!focusedTab)
        {
            return false;
        }

        // If there was a windowId in the action, try to move it to the
        // specified window instead of moving it in our tab row.
        if (!windowId.empty())
        {
            if (const auto terminalTab{ _GetFocusedTabImpl() })
            {
                if (const auto pane{ terminalTab->GetActivePane() })
                {
                    auto startupActions = pane->BuildStartupActions(0, 1, true, true);
                    _DetachPaneFromWindow(pane);
                    _MoveContent(startupActions.args, args.Window(), args.TabIndex());
                    focusedTab->DetachPane();
                    return true;
                }
            }
        }

        // If we are trying to move from the current tab to the current tab do nothing.
        if (_GetFocusedTabIndex() == tabIdx)
        {
            return false;
        }

        // Moving the pane from the current tab might close it, so get the next
        // tab before its index changes.
        if (_tabs.Size() > tabIdx)
        {
            auto targetTab = _GetTerminalTabImpl(_tabs.GetAt(tabIdx));
            // if the selected tab is not a host of terminals (e.g. settings)
            // don't attempt to add a pane to it.
            if (!targetTab)
            {
                return false;
            }
            auto pane = focusedTab->DetachPane();
            targetTab->AttachPane(pane);
            _SetFocusedTab(*targetTab);
        }
        else
        {
            auto pane = focusedTab->DetachPane();
            _CreateNewTabFromPane(pane);
        }

        return true;
    }

    // Detach a tree of panes from this terminal. Helper used for moving panes
    // and tabs to other windows.
    void TerminalPage::_DetachPaneFromWindow(std::shared_ptr<Pane> pane)
    {
        pane->WalkTree([&](auto p) {
            if (const auto& control{ p->GetTerminalControl() })
            {
                _manager.Detach(control);
            }
        });
    }

    void TerminalPage::_DetachTabFromWindow(const winrt::com_ptr<TabBase>& tab)
    {
        if (const auto terminalTab = tab.try_as<TerminalTab>())
        {
            // Detach the root pane, which will act like the whole tab got detached.
            if (const auto rootPane = terminalTab->GetRootPane())
            {
                _DetachPaneFromWindow(rootPane);
            }
        }
    }

    // Method Description:
    // - Serialize these actions to json, and raise them as a RequestMoveContent
    //   event. Our Window will raise that to the window manager / monarch, who
    //   will dispatch this blob of json back to the window that should handle
    //   this.
    // - `actions` will be emptied into a winrt IVector as a part of this method
    //   and should be expected to be empty after this call.
    void TerminalPage::_MoveContent(std::vector<Settings::Model::ActionAndArgs>& actions,
                                    const winrt::hstring& windowName,
                                    const uint32_t tabIndex,
                                    Windows::Foundation::IReference<Windows::Foundation::Point> dragPoint)
    {
        const auto winRtActions{ winrt::single_threaded_vector<ActionAndArgs>(std::move(actions)) };
        const auto str{ ActionAndArgs::Serialize(winRtActions) };
        const auto request = winrt::make_self<RequestMoveContentArgs>(windowName,
                                                                      str,
                                                                      tabIndex);
        if (dragPoint)
        {
            request->WindowPosition(dragPoint);
        }
        _RequestMoveContentHandlers(*this, *request);
    }

    bool TerminalPage::_MoveTab(MoveTabArgs args)
    {
        // If there was a windowId in the action, try to move it to the
        // specified window instead of moving it in our tab row.
        const auto windowId{ args.Window() };
        if (!windowId.empty())
        {
            if (const auto terminalTab{ _GetFocusedTabImpl() })
            {
                auto startupActions = terminalTab->BuildStartupActions(true);
                _DetachTabFromWindow(terminalTab);
                _MoveContent(startupActions, args.Window(), 0);
                _RemoveTab(*terminalTab);
                return true;
            }
        }

        const auto direction = args.Direction();
        if (direction != MoveTabDirection::None)
        {
            if (auto focusedTabIndex = _GetFocusedTabIndex())
            {
                const auto currentTabIndex = focusedTabIndex.value();
                const auto delta = direction == MoveTabDirection::Forward ? 1 : -1;
                _TryMoveTab(currentTabIndex, currentTabIndex + delta);
            }
        }

        return true;
    }

    // Method Description:
    // - Called when it is determined that an existing tab or pane should be
    //   attached to our window. content represents a blob of JSON describing
    //   some startup actions for rebuilding the specified panes. They will
    //   include `__content` properties with the GUID of the existing
    //   ControlInteractivity's we should use, rather than starting new ones.
    // - _MakePane is already enlightened to use the ContentGuid property to
    //   reattach instead of create new content, so this method simply needs to
    //   parse the JSON and pump it into our action handler. Almost the same as
    //   doing something like `wt -w 0 nt`.
    winrt::fire_and_forget TerminalPage::AttachContent(winrt::hstring content,
                                                       uint32_t tabIndex)
    {
        auto args = ActionAndArgs::Deserialize(content);

        // If the first action is a split pane and tabIndex > tabs.size,
        // then remove it and insert an equivalent newTab action instead.
        // Otherwise, focus the tab they requested before starting the split.
        if (args == nullptr ||
            args.Size() == 0)
        {
            co_return;
        }

        // Switch to the UI thread before selecting a tab or dispatching actions.
        co_await wil::resume_foreground(Dispatcher(), CoreDispatcherPriority::High);

        const auto& firstAction = args.GetAt(0);
        const bool firstIsSplitPane{ firstAction.Action() == ShortcutAction::SplitPane };

        // splitPane allows the user to specify which tab to split. in that
        // case, split specifically the requested pane, If there's not enough
        // tabs, then just turn this pane into a new tab. If the first action
        // is newTab, the index is always going to be 0, so don't do anything in
        // that case.
        if (firstIsSplitPane && tabIndex < _tabs.Size())
        {
            _SelectTab(tabIndex);
        }
        else
        {
            if (firstIsSplitPane)
            {
                // Create the equivalent NewTab action.
                const auto newAction = Settings::Model::ActionAndArgs{ Settings::Model::ShortcutAction::NewTab,
                                                                       Settings::Model::NewTabArgs(firstAction.Args() ?
                                                                                                       firstAction.Args().try_as<Settings::Model::SplitPaneArgs>().TerminalArgs() :
                                                                                                       nullptr) };
                args.SetAt(0, newAction);
            }
        }

        for (const auto& action : args)
        {
            _actionDispatch->DoAction(action);
        }

        // After handling all the actions, then re-check the tabIndex. We might
        // have been called as a part of a tab drag/drop. In that case, the
        // tabIndex is actually relevant, and we need to move the tab we just
        // made into position.
        if (!firstIsSplitPane && tabIndex != -1)
        {
            // Move the currently active tab to the requested index Use the
            // currently focused tab index, because we don't know if the new tab
            // opened at the end of the list, or adjacent to the previously
            // active tab. This is affected by the user's "newTabPosition"
            // setting.
            if (const auto focusedTabIndex = _GetFocusedTabIndex())
            {
                const auto source = *focusedTabIndex;
                _TryMoveTab(source, tabIndex);
            }
            // else: This shouldn't really be possible, because the tab we _just_ opened should be active.
        }
    }

    // Method Description:
    // - Split the focused pane either horizontally or vertically, and place the
    //   given pane accordingly in the tree
    // Arguments:
    // - newPane: the pane to add to our tree of panes
    // - splitDirection: one value from the TerminalApp::SplitDirection enum, indicating how the
    //   new pane should be split from its parent.
    // - splitSize: the size of the split
    void TerminalPage::_SplitPane(const SplitDirection splitDirection,
                                  const float splitSize,
                                  std::shared_ptr<Pane> newPane)
    {
        const auto focusedTab{ _GetFocusedTabImpl() };

        // Clever hack for a crash in startup, with multiple sub-commands. Say
        // you have the following commandline:
        //
        //   wtd nt -p "elevated cmd" ; sp -p "elevated cmd" ; sp -p "Command Prompt"
        //
        // Where "elevated cmd" is an elevated profile.
        //
        // In that scenario, we won't dump off the commandline immediately to an
        // elevated window, because it's got the final unelevated split in it.
        // However, when we get to that command, there won't be a tab yet. So
        // we'd crash right about here.
        //
        // Instead, let's just promote this first split to be a tab instead.
        // Crash avoided, and we don't need to worry about inserting a new-tab
        // command in at the start.
        if (!focusedTab)
        {
            if (_tabs.Size() == 0)
            {
                _CreateNewTabFromPane(newPane);
            }
            else
            {
                // The focused tab isn't a terminal tab
                return;
            }
        }
        else
        {
            _SplitPane(*focusedTab, splitDirection, splitSize, newPane);
        }
    }

    // Method Description:
    // - Split the focused pane of the given tab, either horizontally or vertically, and place the
    //   given pane accordingly
    // Arguments:
    // - tab: The tab that is going to be split.
    // - newPane: the pane to add to our tree of panes
    // - splitDirection: one value from the TerminalApp::SplitDirection enum, indicating how the
    //   new pane should be split from its parent.
    // - splitSize: the size of the split
    void TerminalPage::_SplitPane(TerminalTab& tab,
                                  const SplitDirection splitDirection,
                                  const float splitSize,
                                  std::shared_ptr<Pane> newPane)
    {
        // If the caller is calling us with the return value of _MakePane
        // directly, it's possible that nullptr was returned, if the connections
        // was supposed to be launched in an elevated window. In that case, do
        // nothing here. We don't have a pane with which to create the split.
        if (!newPane)
        {
            return;
        }
        const auto contentWidth = ::base::saturated_cast<float>(_tabContent.ActualWidth());
        const auto contentHeight = ::base::saturated_cast<float>(_tabContent.ActualHeight());
        const winrt::Windows::Foundation::Size availableSpace{ contentWidth, contentHeight };

        const auto realSplitType = tab.PreCalculateCanSplit(splitDirection, splitSize, availableSpace);
        if (!realSplitType)
        {
            return;
        }

        _UnZoomIfNeeded();
        tab.SplitPane(*realSplitType, splitSize, newPane);

        // After GH#6586, the control will no longer focus itself
        // automatically when it's finished being laid out. Manually focus
        // the control here instead.
        if (_startupState == StartupState::Initialized)
        {
            if (const auto control = _GetActiveControl())
            {
                control.Focus(FocusState::Programmatic);
            }
        }
    }

    // Method Description:
    // - Switches the split orientation of the currently focused pane.
    // Arguments:
    // - <none>
    // Return Value:
    // - <none>
    void TerminalPage::_ToggleSplitOrientation()
    {
        if (const auto terminalTab{ _GetFocusedTabImpl() })
        {
            _UnZoomIfNeeded();
            terminalTab->ToggleSplitOrientation();
        }
    }

    // Method Description:
    // - Attempt to move a separator between panes, as to resize each child on
    //   either size of the separator. See Pane::ResizePane for details.
    // - Moves a separator on the currently focused tab.
    // Arguments:
    // - direction: The direction to move the separator in.
    // Return Value:
    // - <none>
    void TerminalPage::_ResizePane(const ResizeDirection& direction)
    {
        if (const auto terminalTab{ _GetFocusedTabImpl() })
        {
            _UnZoomIfNeeded();
            terminalTab->ResizePane(direction);
        }
    }

    // Method Description:
    // - Move the viewport of the terminal of the currently focused tab up or
    //      down a page. The page length will be dependent on the terminal view height.
    // Arguments:
    // - scrollDirection: ScrollUp will move the viewport up, ScrollDown will move the viewport down
    void TerminalPage::_ScrollPage(ScrollDirection scrollDirection)
    {
        // Do nothing if for some reason, there's no terminal tab in focus. We don't want to crash.
        if (const auto terminalTab{ _GetFocusedTabImpl() })
        {
            if (const auto& control{ _GetActiveControl() })
            {
                const auto termHeight = control.ViewHeight();
                auto scrollDelta = _ComputeScrollDelta(scrollDirection, termHeight);
                terminalTab->Scroll(scrollDelta);
            }
        }
    }

    void TerminalPage::_ScrollToBufferEdge(ScrollDirection scrollDirection)
    {
        if (const auto terminalTab{ _GetFocusedTabImpl() })
        {
            auto scrollDelta = _ComputeScrollDelta(scrollDirection, INT_MAX);
            terminalTab->Scroll(scrollDelta);
        }
    }

    // Method Description:
    // - Gets the title of the currently focused terminal control. If there
    //   isn't a control selected for any reason, returns "Terminal"
    // Arguments:
    // - <none>
    // Return Value:
    // - the title of the focused control if there is one, else "Terminal"
    hstring TerminalPage::Title()
    {
        if (_settings.GlobalSettings().ShowTitleInTitlebar())
        {
            auto selectedIndex = _tabView.SelectedIndex();
            if (selectedIndex >= 0)
            {
                try
                {
                    if (auto focusedControl{ _GetActiveControl() })
                    {
                        return focusedControl.Title();
                    }
                }
                CATCH_LOG();
            }
        }
        return { L"Terminal" };
    }

    // Method Description:
    // - Handles the special case of providing a text override for the UI shortcut due to VK_OEM issue.
    //      Looks at the flags from the KeyChord modifiers and provides a concatenated string value of all
    //      in the same order that XAML would put them as well.
    // Return Value:
    // - a string representation of the key modifiers for the shortcut
    //NOTE: This needs to be localized with https://github.com/microsoft/terminal/issues/794 if XAML framework issue not resolved before then
    static std::wstring _FormatOverrideShortcutText(VirtualKeyModifiers modifiers)
    {
        std::wstring buffer{ L"" };

        if (WI_IsFlagSet(modifiers, VirtualKeyModifiers::Control))
        {
            buffer += L"Ctrl+";
        }

        if (WI_IsFlagSet(modifiers, VirtualKeyModifiers::Shift))
        {
            buffer += L"Shift+";
        }

        if (WI_IsFlagSet(modifiers, VirtualKeyModifiers::Menu))
        {
            buffer += L"Alt+";
        }

        if (WI_IsFlagSet(modifiers, VirtualKeyModifiers::Windows))
        {
            buffer += L"Win+";
        }

        return buffer;
    }

    // Method Description:
    // - Takes a MenuFlyoutItem and a corresponding KeyChord value and creates the accelerator for UI display.
    //   Takes into account a special case for an error condition for a comma
    // Arguments:
    // - MenuFlyoutItem that will be displayed, and a KeyChord to map an accelerator
    void TerminalPage::_SetAcceleratorForMenuItem(WUX::Controls::MenuFlyoutItem& menuItem,
                                                  const KeyChord& keyChord)
    {
#ifdef DEP_MICROSOFT_UI_XAML_708_FIXED
        // work around https://github.com/microsoft/microsoft-ui-xaml/issues/708 in case of VK_OEM_COMMA
        if (keyChord.Vkey() != VK_OEM_COMMA)
        {
            // use the XAML shortcut to give us the automatic capabilities
            auto menuShortcut = Windows::UI::Xaml::Input::KeyboardAccelerator{};

            // TODO: Modify this when https://github.com/microsoft/terminal/issues/877 is resolved
            menuShortcut.Key(static_cast<Windows::System::VirtualKey>(keyChord.Vkey()));

            // add the modifiers to the shortcut
            menuShortcut.Modifiers(keyChord.Modifiers());

            // add to the menu
            menuItem.KeyboardAccelerators().Append(menuShortcut);
        }
        else // we've got a comma, so need to just use the alternate method
#endif
        {
            // extract the modifier and key to a nice format
            auto overrideString = _FormatOverrideShortcutText(keyChord.Modifiers());
            auto mappedCh = MapVirtualKeyW(keyChord.Vkey(), MAPVK_VK_TO_CHAR);
            if (mappedCh != 0)
            {
                menuItem.KeyboardAcceleratorTextOverride(overrideString + gsl::narrow_cast<wchar_t>(mappedCh));
            }
        }
    }

    // Method Description:
    // - Calculates the appropriate size to snap to in the given direction, for
    //   the given dimension. If the global setting `snapToGridOnResize` is set
    //   to `false`, this will just immediately return the provided dimension,
    //   effectively disabling snapping.
    // - See Pane::CalcSnappedDimension
    float TerminalPage::CalcSnappedDimension(const bool widthOrHeight, const float dimension) const
    {
        if (_settings && _settings.GlobalSettings().SnapToGridOnResize())
        {
            if (const auto terminalTab{ _GetFocusedTabImpl() })
            {
                return terminalTab->CalcSnappedDimension(widthOrHeight, dimension);
            }
        }
        return dimension;
    }

    // Method Description:
    // - Place `copiedData` into the clipboard as text. Triggered when a
    //   terminal control raises its CopyToClipboard event.
    // Arguments:
    // - copiedData: the new string content to place on the clipboard.
    winrt::fire_and_forget TerminalPage::_CopyToClipboardHandler(const IInspectable /*sender*/,
                                                                 const CopyToClipboardEventArgs copiedData)
    {
        co_await wil::resume_foreground(Dispatcher(), CoreDispatcherPriority::High);

        auto dataPack = DataPackage();
        dataPack.RequestedOperation(DataPackageOperation::Copy);

        // The EventArgs.Formats() is an override for the global setting "copyFormatting"
        //   iff it is set
        auto useGlobal = copiedData.Formats() == nullptr;
        auto copyFormats = useGlobal ?
                               _settings.GlobalSettings().CopyFormatting() :
                               copiedData.Formats().Value();

        // copy text to dataPack
        dataPack.SetText(copiedData.Text());

        if (WI_IsFlagSet(copyFormats, CopyFormat::HTML))
        {
            // copy html to dataPack
            const auto htmlData = copiedData.Html();
            if (!htmlData.empty())
            {
                dataPack.SetHtmlFormat(htmlData);
            }
        }

        if (WI_IsFlagSet(copyFormats, CopyFormat::RTF))
        {
            // copy rtf data to dataPack
            const auto rtfData = copiedData.Rtf();
            if (!rtfData.empty())
            {
                dataPack.SetRtf(rtfData);
            }
        }

        try
        {
            Clipboard::SetContent(dataPack);
            Clipboard::Flush();
        }
        CATCH_LOG();
    }

    // Function Description:
    // - This function is called when the `TermControl` requests that we send
    //   it the clipboard's content.
    // - Retrieves the data from the Windows Clipboard and converts it to text.
    // - Shows warnings if the clipboard is too big or contains multiple lines
    //   of text.
    // - Sends the text back to the TermControl through the event's
    //   `HandleClipboardData` member function.
    // - Does some of this in a background thread, as to not hang/crash the UI thread.
    // Arguments:
    // - eventArgs: the PasteFromClipboard event sent from the TermControl
    fire_and_forget TerminalPage::_PasteFromClipboardHandler(const IInspectable /*sender*/,
                                                             const PasteFromClipboardEventArgs eventArgs)
    {
        const auto data = Clipboard::GetContent();

        // This will switch the execution of the function to a background (not
        // UI) thread. This is IMPORTANT, because the getting the clipboard data
        // will crash on the UI thread, because the main thread is a STA.
        co_await winrt::resume_background();

        try
        {
            hstring text = L"";
            if (data.Contains(StandardDataFormats::Text()))
            {
                text = co_await data.GetTextAsync();
            }
            // Windows Explorer's "Copy address" menu item stores a StorageItem in the clipboard, and no text.
            else if (data.Contains(StandardDataFormats::StorageItems()))
            {
                auto items = co_await data.GetStorageItemsAsync();
                if (items.Size() > 0)
                {
                    auto item = items.GetAt(0);
                    text = item.Path();
                }
            }

            if (_settings.GlobalSettings().TrimPaste())
            {
                text = { Utils::TrimPaste(text) };
                if (text.empty())
                {
                    // Text is all white space, nothing to paste
                    co_return;
                }
            }

            // If the requesting terminal is in bracketed paste mode, then we don't need to warn about a multi-line paste.
            auto warnMultiLine = _settings.GlobalSettings().WarnAboutMultiLinePaste() &&
                                 !eventArgs.BracketedPasteEnabled();
            if (warnMultiLine)
            {
                const auto isNewLineLambda = [](auto c) { return c == L'\n' || c == L'\r'; };
                const auto hasNewLine = std::find_if(text.cbegin(), text.cend(), isNewLineLambda) != text.cend();
                warnMultiLine = hasNewLine;
            }

            constexpr const std::size_t minimumSizeForWarning = 1024 * 5; // 5 KiB
            const auto warnLargeText = text.size() > minimumSizeForWarning &&
                                       _settings.GlobalSettings().WarnAboutLargePaste();

            if (warnMultiLine || warnLargeText)
            {
                co_await wil::resume_foreground(Dispatcher());

                // We have to initialize the dialog here to be able to change the text of the text block within it
                FindName(L"MultiLinePasteDialog").try_as<WUX::Controls::ContentDialog>();
                ClipboardText().Text(text);

                // The vertical offset on the scrollbar does not reset automatically, so reset it manually
                ClipboardContentScrollViewer().ScrollToVerticalOffset(0);

                auto warningResult = ContentDialogResult::Primary;
                if (warnMultiLine)
                {
                    warningResult = co_await _ShowMultiLinePasteWarningDialog();
                }
                else if (warnLargeText)
                {
                    warningResult = co_await _ShowLargePasteWarningDialog();
                }

                // Clear the clipboard text so it doesn't lie around in memory
                ClipboardText().Text(L"");

                if (warningResult != ContentDialogResult::Primary)
                {
                    // user rejected the paste
                    co_return;
                }
            }

            eventArgs.HandleClipboardData(text);
        }
        CATCH_LOG();
    }

    void TerminalPage::_OpenHyperlinkHandler(const IInspectable /*sender*/, const Microsoft::Terminal::Control::OpenHyperlinkEventArgs eventArgs)
    {
        try
        {
            auto parsed = winrt::Windows::Foundation::Uri(eventArgs.Uri().c_str());
            if (_IsUriSupported(parsed))
            {
                ShellExecute(nullptr, L"open", eventArgs.Uri().c_str(), nullptr, nullptr, SW_SHOWNORMAL);
            }
            else
            {
                _ShowCouldNotOpenDialog(RS_(L"UnsupportedSchemeText"), eventArgs.Uri());
            }
        }
        catch (...)
        {
            LOG_CAUGHT_EXCEPTION();
            _ShowCouldNotOpenDialog(RS_(L"InvalidUriText"), eventArgs.Uri());
        }
    }

    // Method Description:
    // - Opens up a dialog box explaining why we could not open a URI
    // Arguments:
    // - The reason (unsupported scheme, invalid uri, potentially more in the future)
    // - The uri
    void TerminalPage::_ShowCouldNotOpenDialog(winrt::hstring reason, winrt::hstring uri)
    {
        if (auto presenter{ _dialogPresenter.get() })
        {
            // FindName needs to be called first to actually load the xaml object
            auto unopenedUriDialog = FindName(L"CouldNotOpenUriDialog").try_as<WUX::Controls::ContentDialog>();

            // Insert the reason and the URI
            CouldNotOpenUriReason().Text(reason);
            UnopenedUri().Text(uri);

            // Show the dialog
            presenter.ShowDialog(unopenedUriDialog);
        }
    }

    // Method Description:
    // - Determines if the given URI is currently supported
    // Arguments:
    // - The parsed URI
    // Return value:
    // - True if we support it, false otherwise
    bool TerminalPage::_IsUriSupported(const winrt::Windows::Foundation::Uri& parsedUri)
    {
        if (parsedUri.SchemeName() == L"http" || parsedUri.SchemeName() == L"https")
        {
            return true;
        }
        if (parsedUri.SchemeName() == L"file")
        {
            const auto host = parsedUri.Host();
            // If no hostname was provided or if the hostname was "localhost", Host() will return an empty string
            // and we allow it
            if (host == L"")
            {
                return true;
            }

            // GH#10188: WSL paths are okay. We'll let those through.
            if (host == L"wsl$" || host == L"wsl.localhost")
            {
                return true;
            }

            // TODO: by the OSC 8 spec, if a hostname (other than localhost) is provided, we _should_ be
            // comparing that value against what is returned by GetComputerNameExW and making sure they match.
            // However, ShellExecute does not seem to be happy with file URIs of the form
            //          file://{hostname}/path/to/file.ext
            // and so while we could do the hostname matching, we do not know how to actually open the URI
            // if its given in that form. So for now we ignore all hostnames other than localhost
            return false;
        }

        // In this case, the app manually output a URI other than file:// or
        // http(s)://. We'll trust the user knows what they're doing when
        // clicking on those sorts of links.
        // See discussion in GH#7562 for more details.
        return true;
    }

    // Important! Don't take this eventArgs by reference, we need to extend the
    // lifetime of it to the other side of the co_await!
    winrt::fire_and_forget TerminalPage::_ControlNoticeRaisedHandler(const IInspectable /*sender*/,
                                                                     const Microsoft::Terminal::Control::NoticeEventArgs eventArgs)
    {
        auto weakThis = get_weak();
        co_await wil::resume_foreground(Dispatcher());
        if (auto page = weakThis.get())
        {
            auto message = eventArgs.Message();

            winrt::hstring title;

            switch (eventArgs.Level())
            {
            case NoticeLevel::Debug:
                title = RS_(L"NoticeDebug"); //\xebe8
                break;
            case NoticeLevel::Info:
                title = RS_(L"NoticeInfo"); // \xe946
                break;
            case NoticeLevel::Warning:
                title = RS_(L"NoticeWarning"); //\xe7ba
                break;
            case NoticeLevel::Error:
                title = RS_(L"NoticeError"); //\xe783
                break;
            }

            page->_ShowControlNoticeDialog(title, message);
        }
    }

    void TerminalPage::_ShowControlNoticeDialog(const winrt::hstring& title, const winrt::hstring& message)
    {
        if (auto presenter{ _dialogPresenter.get() })
        {
            // FindName needs to be called first to actually load the xaml object
            auto controlNoticeDialog = FindName(L"ControlNoticeDialog").try_as<WUX::Controls::ContentDialog>();

            ControlNoticeDialog().Title(winrt::box_value(title));

            // Insert the message
            NoticeMessage().Text(message);

            // Show the dialog
            presenter.ShowDialog(controlNoticeDialog);
        }
    }

    // Method Description:
    // - Copy text from the focused terminal to the Windows Clipboard
    // Arguments:
    // - singleLine: if enabled, copy contents as a single line of text
    // - formats: dictate which formats need to be copied
    // Return Value:
    // - true iff we we able to copy text (if a selection was active)
    bool TerminalPage::_CopyText(const bool singleLine, const Windows::Foundation::IReference<CopyFormat>& formats)
    {
        if (const auto& control{ _GetActiveControl() })
        {
            return control.CopySelectionToClipboard(singleLine, formats);
        }
        return false;
    }

    // Method Description:
    // - Send an event (which will be caught by AppHost) to set the progress indicator on the taskbar
    // Arguments:
    // - sender (not used)
    // - eventArgs: the arguments specifying how to set the progress indicator
    winrt::fire_and_forget TerminalPage::_SetTaskbarProgressHandler(const IInspectable /*sender*/, const IInspectable /*eventArgs*/)
    {
        co_await wil::resume_foreground(Dispatcher());
        _SetTaskbarProgressHandlers(*this, nullptr);
    }

    // Method Description:
    // - Send an event (which will be caught by AppHost) to change the show window state of the entire hosting window
    // Arguments:
    // - sender (not used)
    // - args: the arguments specifying how to set the display status to ShowWindow for our window handle
    winrt::fire_and_forget TerminalPage::_ShowWindowChangedHandler(const IInspectable /*sender*/, const Microsoft::Terminal::Control::ShowWindowArgs args)
    {
        co_await resume_foreground(Dispatcher());
        _ShowWindowChangedHandlers(*this, args);
    }

    // Method Description:
    // - Paste text from the Windows Clipboard to the focused terminal
    void TerminalPage::_PasteText()
    {
        if (const auto& control{ _GetActiveControl() })
        {
            control.PasteTextFromClipboard();
        }
    }

    // Function Description:
    // - Called when the settings button is clicked. ShellExecutes the settings
    //   file, as to open it in the default editor for .json files. Does this in
    //   a background thread, as to not hang/crash the UI thread.
    fire_and_forget TerminalPage::_LaunchSettings(const SettingsTarget target)
    {
        if (target == SettingsTarget::SettingsUI)
        {
            OpenSettingsUI();
        }
        else
        {
            // This will switch the execution of the function to a background (not
            // UI) thread. This is IMPORTANT, because the Windows.Storage API's
            // (used for retrieving the path to the file) will crash on the UI
            // thread, because the main thread is a STA.
            co_await winrt::resume_background();

            auto openFile = [](const auto& filePath) {
                HINSTANCE res = ShellExecute(nullptr, nullptr, filePath.c_str(), nullptr, nullptr, SW_SHOW);
                if (static_cast<int>(reinterpret_cast<uintptr_t>(res)) <= 32)
                {
                    ShellExecute(nullptr, nullptr, L"notepad", filePath.c_str(), nullptr, SW_SHOW);
                }
            };

            switch (target)
            {
            case SettingsTarget::DefaultsFile:
                openFile(CascadiaSettings::DefaultSettingsPath());
                break;
            case SettingsTarget::SettingsFile:
                openFile(CascadiaSettings::SettingsPath());
                break;
            case SettingsTarget::AllFiles:
                openFile(CascadiaSettings::DefaultSettingsPath());
                openFile(CascadiaSettings::SettingsPath());
                break;
            }
        }
    }

    // Method Description:
    // - Responds to the TabView control's Tab Closing event by removing
    //      the indicated tab from the set and focusing another one.
    //      The event is cancelled so App maintains control over the
    //      items in the tabview.
    // Arguments:
    // - sender: the control that originated this event
    // - eventArgs: the event's constituent arguments
    void TerminalPage::_OnTabCloseRequested(const IInspectable& /*sender*/, const MUX::Controls::TabViewTabCloseRequestedEventArgs& eventArgs)
    {
        const auto tabViewItem = eventArgs.Tab();
        if (auto tab{ _GetTabByTabViewItem(tabViewItem) })
        {
            _HandleCloseTabRequested(tab);
        }
    }

    TermControl TerminalPage::_InitControl(const TerminalSettingsCreateResult& settings, const ITerminalConnection& connection)
    {
        // Do any initialization that needs to apply to _every_ TermControl we
        // create here.
        // TermControl will copy the settings out of the settings passed to it.

        const auto content = _manager.CreateCore(settings.DefaultSettings(), settings.UnfocusedSettings(), connection);
        return _InitControl(TermControl{ content });
    }

    TermControl TerminalPage::_InitControlFromContent(const uint64_t& contentId)
    {
        if (const auto& content{ _manager.TryLookupCore(contentId) })
        {
            // We have to pass in our current keybindings, because that's an
            // object that belongs to this TerminalPage, on this thread. If we
            // don't, then when we move the content to another thread, and it
            // tries to handle a key, it'll callback on the original page's
            // stack, inevitably resulting in a wrong_thread
            return _InitControl(TermControl::AttachContent(content, *_bindings));
        }
        return nullptr;
    }

    TermControl TerminalPage::_InitControl(const TermControl& term)
    {
        // GH#12515: ConPTY assumes it's hidden at the start. If we're not, let it know now.
        if (_visible)
        {
            term.WindowVisibilityChanged(_visible);
        }

        // Even in the case of re-attaching content from another window, this
        // will correctly update the control's owning HWND
        if (_hostingHwnd.has_value())
        {
            term.OwningHwnd(reinterpret_cast<uint64_t>(*_hostingHwnd));
        }
        return term;
    }

    // Method Description:
    // - Creates a pane and returns a shared_ptr to it
    // - The caller should handle where the pane goes after creation,
    //   either to split an already existing pane or to create a new tab with it
    // Arguments:
    // - newTerminalArgs: an object that may contain a blob of parameters to
    //   control which profile is created and with possible other
    //   configurations. See CascadiaSettings::BuildSettings for more details.
    // - sourceTab: an optional tab reference that indicates that the created
    //   pane should be a duplicate of the tab's focused pane
    // - existingConnection: optionally receives a connection from the outside
    //   world instead of attempting to create one
    // Return Value:
    // - If the newTerminalArgs required us to open the pane as a new elevated
    //   connection, then we'll return nullptr. Otherwise, we'll return a new
    //   Pane for this connection.
    std::shared_ptr<Pane> TerminalPage::_MakePane(const NewTerminalArgs& newTerminalArgs,
                                                  const winrt::TerminalApp::TabBase& sourceTab,
                                                  TerminalConnection::ITerminalConnection existingConnection)
    {
        // First things first - Check for making a pane from content GUID.
        if (newTerminalArgs &&
            newTerminalArgs.ContentId() != 0)
        {
            // Don't need to worry about duplicating or anything - we'll
            // serialize the actual profile's GUID along with the content guid.
            const auto& profile = _settings.GetProfileForArgs(newTerminalArgs);

            const auto control = _InitControlFromContent(newTerminalArgs.ContentId());
            _RegisterTerminalEvents(control);
            return std::make_shared<Pane>(profile, control);
        }

        TerminalSettingsCreateResult controlSettings{ nullptr };
        Profile profile{ nullptr };

        if (const auto& terminalTab{ _GetTerminalTabImpl(sourceTab) })
        {
            profile = terminalTab->GetFocusedProfile();
            if (profile)
            {
                // TODO GH#5047 If we cache the NewTerminalArgs, we no longer need to do this.
                profile = GetClosestProfileForDuplicationOfProfile(profile);
                controlSettings = TerminalSettings::CreateWithProfile(_settings, profile, *_bindings);
                const auto workingDirectory = terminalTab->GetActiveTerminalControl().WorkingDirectory();
                const auto validWorkingDirectory = !workingDirectory.empty();
                if (validWorkingDirectory)
                {
                    controlSettings.DefaultSettings().StartingDirectory(workingDirectory);
                }
            }
        }
        if (!profile)
        {
            profile = _settings.GetProfileForArgs(newTerminalArgs);
            controlSettings = TerminalSettings::CreateWithNewTerminalArgs(_settings, newTerminalArgs, *_bindings);
        }

        // Try to handle auto-elevation
        if (_maybeElevate(newTerminalArgs, controlSettings, profile))
        {
            return nullptr;
        }

        auto connection = existingConnection ? existingConnection : _CreateConnectionFromSettings(profile, controlSettings.DefaultSettings());
        if (existingConnection)
        {
            connection.Resize(controlSettings.DefaultSettings().InitialRows(), controlSettings.DefaultSettings().InitialCols());
        }

        TerminalConnection::ITerminalConnection debugConnection{ nullptr };
        if (_settings.GlobalSettings().DebugFeaturesEnabled())
        {
            const auto window = CoreWindow::GetForCurrentThread();
            const auto rAltState = window.GetKeyState(VirtualKey::RightMenu);
            const auto lAltState = window.GetKeyState(VirtualKey::LeftMenu);
            const auto bothAltsPressed = WI_IsFlagSet(lAltState, CoreVirtualKeyStates::Down) &&
                                         WI_IsFlagSet(rAltState, CoreVirtualKeyStates::Down);
            if (bothAltsPressed)
            {
                std::tie(connection, debugConnection) = OpenDebugTapConnection(connection);
            }
        }

        const auto control = _InitControl(controlSettings, connection);
        _RegisterTerminalEvents(control);

        auto resultPane = std::make_shared<Pane>(profile, control);

        if (debugConnection) // this will only be set if global debugging is on and tap is active
        {
            auto newControl = _InitControl(controlSettings, debugConnection);
            _RegisterTerminalEvents(newControl);
            // Split (auto) with the debug tap.
            auto debugPane = std::make_shared<Pane>(profile, newControl);

            // Since we're doing this split directly on the pane (instead of going through TerminalTab,
            // we need to handle the panes 'active' states

            // Set the pane we're splitting to active (otherwise Split will not do anything)
            resultPane->SetActive();
            auto [original, _] = resultPane->Split(SplitDirection::Automatic, 0.5f, debugPane);

            // Set the non-debug pane as active
            resultPane->ClearActive();
            original->SetActive();
        }

        return resultPane;
    }

    // Method Description:
    // - Sets background image and applies its settings (stretch, opacity and alignment)
    // - Checks path validity
    // Arguments:
    // - newAppearance
    // Return Value:
    // - <none>
    void TerminalPage::_SetBackgroundImage(const winrt::Microsoft::Terminal::Settings::Model::IAppearanceConfig& newAppearance)
    {
        if (!_settings.GlobalSettings().UseBackgroundImageForWindow())
        {
            _tabContent.Background(nullptr);
            return;
        }

        const auto path = newAppearance.ExpandedBackgroundImagePath();
        if (path.empty())
        {
            _tabContent.Background(nullptr);
            return;
        }

        Windows::Foundation::Uri imageUri{ nullptr };
        try
        {
            imageUri = Windows::Foundation::Uri{ path };
        }
        catch (...)
        {
            LOG_CAUGHT_EXCEPTION();
            _tabContent.Background(nullptr);
            return;
        }
        // Check if the image brush is already pointing to the image
        // in the modified settings; if it isn't (or isn't there),
        // set a new image source for the brush

        auto brush = _tabContent.Background().try_as<Media::ImageBrush>();
        Media::Imaging::BitmapImage imageSource = brush == nullptr ? nullptr : brush.ImageSource().try_as<Media::Imaging::BitmapImage>();

        if (imageSource == nullptr ||
            imageSource.UriSource() == nullptr ||
            !imageSource.UriSource().Equals(imageUri))
        {
            Media::ImageBrush b{};
            // Note that BitmapImage handles the image load asynchronously,
            // which is especially important since the image
            // may well be both large and somewhere out on the
            // internet.
            Media::Imaging::BitmapImage image(imageUri);
            b.ImageSource(image);
            _tabContent.Background(b);
        }

        // Pull this into a separate block. If the image didn't change, but the
        // properties of the image did, we should still update them.
        if (const auto newBrush{ _tabContent.Background().try_as<Media::ImageBrush>() })
        {
            newBrush.Stretch(newAppearance.BackgroundImageStretchMode());
            newBrush.Opacity(newAppearance.BackgroundImageOpacity());
        }
    }

    // Method Description:
    // - Hook up keybindings, and refresh the UI of the terminal.
    //   This includes update the settings of all the tabs according
    //   to their profiles, update the title and icon of each tab, and
    //   finally create the tab flyout
    void TerminalPage::_RefreshUIForSettingsReload()
    {
        // Re-wire the keybindings to their handlers, as we'll have created a
        // new AppKeyBindings object.
        _HookupKeyBindings(_settings.ActionMap());

        // Refresh UI elements

        // Mapping by GUID isn't _excellent_ because the defaults profile doesn't have a stable GUID; however,
        // when we stabilize its guid this will become fully safe.
        std::unordered_map<winrt::guid, std::pair<Profile, TerminalSettingsCreateResult>> profileGuidSettingsMap;
        const auto profileDefaults{ _settings.ProfileDefaults() };
        const auto allProfiles{ _settings.AllProfiles() };

        profileGuidSettingsMap.reserve(allProfiles.Size() + 1);

        // Include the Defaults profile for consideration
        profileGuidSettingsMap.insert_or_assign(profileDefaults.Guid(), std::pair{ profileDefaults, nullptr });
        for (const auto& newProfile : allProfiles)
        {
            // Avoid creating a TerminalSettings right now. They're not totally cheap, and we suspect that users with many
            // panes may not be using all of their profiles at the same time. Lazy evaluation is king!
            profileGuidSettingsMap.insert_or_assign(newProfile.Guid(), std::pair{ newProfile, nullptr });
        }

        for (const auto& tab : _tabs)
        {
            if (auto terminalTab{ _GetTerminalTabImpl(tab) })
            {
                terminalTab->UpdateSettings();

                // Manually enumerate the panes in each tab; this will let us recycle TerminalSettings
                // objects but only have to iterate one time.
                terminalTab->GetRootPane()->WalkTree([&](auto&& pane) {
                    if (const auto profile{ pane->GetProfile() })
                    {
                        const auto found{ profileGuidSettingsMap.find(profile.Guid()) };
                        // GH#2455: If there are any panes with controls that had been
                        // initialized with a Profile that no longer exists in our list of
                        // profiles, we'll leave it unmodified. The profile doesn't exist
                        // anymore, so we can't possibly update its settings.
                        if (found != profileGuidSettingsMap.cend())
                        {
                            auto& pair{ found->second };
                            if (!pair.second)
                            {
                                pair.second = TerminalSettings::CreateWithProfile(_settings, pair.first, *_bindings);
                            }
                            pane->UpdateSettings(pair.second, pair.first);
                        }
                    }
                });

                // Update the icon of the tab for the currently focused profile in that tab.
                // Only do this for TerminalTabs. Other types of tabs won't have multiple panes
                // and profiles so the Title and Icon will be set once and only once on init.
                _UpdateTabIcon(*terminalTab);

                // Force the TerminalTab to re-grab its currently active control's title.
                terminalTab->UpdateTitle();
            }
            else if (auto settingsTab = tab.try_as<TerminalApp::SettingsTab>())
            {
                settingsTab.UpdateSettings(_settings);
            }

            auto tabImpl{ winrt::get_self<TabBase>(tab) };
            tabImpl->SetActionMap(_settings.ActionMap());
        }

        if (const auto focusedTab{ _GetFocusedTabImpl() })
        {
            if (const auto profile{ focusedTab->GetFocusedProfile() })
            {
                _SetBackgroundImage(profile.DefaultAppearance());
            }
        }

        // repopulate the new tab button's flyout with entries for each
        // profile, which might have changed
        _UpdateTabWidthMode();
        _CreateNewTabFlyout();

        // Reload the current value of alwaysOnTop from the settings file. This
        // will let the user hot-reload this setting, but any runtime changes to
        // the alwaysOnTop setting will be lost.
        _isAlwaysOnTop = _settings.GlobalSettings().AlwaysOnTop();
        _AlwaysOnTopChangedHandlers(*this, nullptr);

        // Settings AllowDependentAnimations will affect whether animations are
        // enabled application-wide, so we don't need to check it each time we
        // want to create an animation.
        WUX::Media::Animation::Timeline::AllowDependentAnimations(!_settings.GlobalSettings().DisableAnimations());

        _tabRow.ShowElevationShield(IsRunningElevated() && _settings.GlobalSettings().ShowAdminShield());

        Media::SolidColorBrush transparent{ Windows::UI::Colors::Transparent() };
        _tabView.Background(transparent);

        ////////////////////////////////////////////////////////////////////////
        // Begin Theme handling
        _updateThemeColors();

        // Update the state of the CloseButtonOverlayMode property of
        // our TabView, to match the tab.showCloseButton property in the theme.
        //
        // Also update every tab's individual IsClosable to match.
        //
        // This is basically the same as _updateTabCloseButton, but with some
        // code moved around to better facilitate updating every tab view item
        // at once
        if (const auto theme = _settings.GlobalSettings().CurrentTheme())
        {
            const auto visibility = theme.Tab() ? theme.Tab().ShowCloseButton() : Settings::Model::TabCloseButtonVisibility::Always;

            for (const auto& tab : _tabs)
            {
                switch (visibility)
                {
                case Settings::Model::TabCloseButtonVisibility::Never:
                    tab.TabViewItem().IsClosable(false);
                    break;
                case Settings::Model::TabCloseButtonVisibility::Hover:
                    tab.TabViewItem().IsClosable(true);
                    break;
                default:
                    tab.TabViewItem().IsClosable(true);
                    break;
                }
            }

            switch (visibility)
            {
            case Settings::Model::TabCloseButtonVisibility::Never:
                _tabView.CloseButtonOverlayMode(MUX::Controls::TabViewCloseButtonOverlayMode::Auto);
                break;
            case Settings::Model::TabCloseButtonVisibility::Hover:
                _tabView.CloseButtonOverlayMode(MUX::Controls::TabViewCloseButtonOverlayMode::OnPointerOver);
                break;
            default:
                _tabView.CloseButtonOverlayMode(MUX::Controls::TabViewCloseButtonOverlayMode::Always);
                break;
            }
        }
    }

    // Method Description:
    // - Repopulates the list of commands in the command palette with the
    //   current commands in the settings. Also updates the keybinding labels to
    //   reflect any matching keybindings.
    // Arguments:
    // - <none>
    // Return Value:
    // - <none>
    void TerminalPage::_UpdateCommandsForPalette()
    {
        // Update the command palette when settings reload
        const auto& expanded{ _settings.GlobalSettings().ActionMap().ExpandedCommands() };
        CommandPalette().SetCommands(expanded);
    }

    // Method Description:
    // - Sets the initial actions to process on startup. We'll make a copy of
    //   this list, and process these actions when we're loaded.
    // - This function will have no effective result after Create() is called.
    // Arguments:
    // - actions: a list of Actions to process on startup.
    // Return Value:
    // - <none>
    void TerminalPage::SetStartupActions(std::vector<ActionAndArgs>& actions)
    {
        // The fastest way to copy all the actions out of the std::vector and
        // put them into a winrt::IVector is by making a copy, then moving the
        // copy into the winrt vector ctor.
        auto listCopy = actions;
        _startupActions = winrt::single_threaded_vector<ActionAndArgs>(std::move(listCopy));
    }

    // Routine Description:
    // - Notifies this Terminal Page that it should start the incoming connection
    //   listener for command-line tools attempting to join this Terminal
    //   through the default application channel.
    // Arguments:
    // - isEmbedding - True if COM started us to be a server. False if we're doing it of our own accord.
    // Return Value:
    // - <none>
    void TerminalPage::SetInboundListener(bool isEmbedding)
    {
        _shouldStartInboundListener = true;
        _isEmbeddingInboundListener = isEmbedding;

        // If the page has already passed the NotInitialized state,
        // then it is ready-enough for us to just start this immediately.
        if (_startupState != StartupState::NotInitialized)
        {
            _StartInboundListener();
        }
    }

    winrt::TerminalApp::IDialogPresenter TerminalPage::DialogPresenter() const
    {
        return _dialogPresenter.get();
    }

    void TerminalPage::DialogPresenter(winrt::TerminalApp::IDialogPresenter dialogPresenter)
    {
        _dialogPresenter = dialogPresenter;
    }

    // Method Description:
    // - Get the combined taskbar state for the page. This is the combination of
    //   all the states of all the tabs, which are themselves a combination of
    //   all their panes. Taskbar states are given a priority based on the rules
    //   in:
    //   https://docs.microsoft.com/en-us/windows/win32/api/shobjidl_core/nf-shobjidl_core-itaskbarlist3-setprogressstate
    //   under "How the Taskbar Button Chooses the Progress Indicator for a Group"
    // Arguments:
    // - <none>
    // Return Value:
    // - A TaskbarState object representing the combined taskbar state and
    //   progress percentage of all our tabs.
    winrt::TerminalApp::TaskbarState TerminalPage::TaskbarState() const
    {
        auto state{ winrt::make<winrt::TerminalApp::implementation::TaskbarState>() };

        for (const auto& tab : _tabs)
        {
            if (auto tabImpl{ _GetTerminalTabImpl(tab) })
            {
                auto tabState{ tabImpl->GetCombinedTaskbarState() };
                // lowest priority wins
                if (tabState.Priority() < state.Priority())
                {
                    state = tabState;
                }
            }
        }

        return state;
    }

    // Method Description:
    // - This is the method that App will call when the titlebar
    //   has been clicked. It dismisses any open flyouts.
    // Arguments:
    // - <none>
    // Return Value:
    // - <none>
    void TerminalPage::TitlebarClicked()
    {
        if (_newTabButton && _newTabButton.Flyout())
        {
            _newTabButton.Flyout().Hide();
        }
        _DismissTabContextMenus();
    }

    // Method Description:
    // - Notifies all attached console controls that the visibility of the
    //   hosting window has changed. The underlying PTYs may need to know this
    //   for the proper response to `::GetConsoleWindow()` from a Win32 console app.
    // Arguments:
    // - showOrHide: Show is true; hide is false.
    // Return Value:
    // - <none>
    void TerminalPage::WindowVisibilityChanged(const bool showOrHide)
    {
        _visible = showOrHide;
        for (const auto& tab : _tabs)
        {
            if (auto terminalTab{ _GetTerminalTabImpl(tab) })
            {
                // Manually enumerate the panes in each tab; this will let us recycle TerminalSettings
                // objects but only have to iterate one time.
                terminalTab->GetRootPane()->WalkTree([&](auto&& pane) {
                    if (auto control = pane->GetTerminalControl())
                    {
                        control.WindowVisibilityChanged(showOrHide);
                    }
                });
            }
        }
    }

    // Method Description:
    // - Called when the user tries to do a search using keybindings.
    //   This will tell the active terminal control of the passed tab
    //   to create a search box and enable find process.
    // Arguments:
    // - tab: the tab where the search box should be created
    // Return Value:
    // - <none>
    void TerminalPage::_Find(const TerminalTab& tab)
    {
        if (const auto& control{ tab.GetActiveTerminalControl() })
        {
            control.CreateSearchBoxControl();
        }
    }

    // Method Description:
    // - Toggles borderless mode. Hides the tab row, and raises our
    //   FocusModeChanged event.
    // Arguments:
    // - <none>
    // Return Value:
    // - <none>
    void TerminalPage::ToggleFocusMode()
    {
        SetFocusMode(!_isInFocusMode);
    }

    void TerminalPage::SetFocusMode(const bool inFocusMode)
    {
        const auto newInFocusMode = inFocusMode;
        if (newInFocusMode != FocusMode())
        {
            _isInFocusMode = newInFocusMode;
            _UpdateTabView();
            _FocusModeChangedHandlers(*this, nullptr);
        }
    }

    // Method Description:
    // - Toggles fullscreen mode. Hides the tab row, and raises our
    //   FullscreenChanged event.
    // Arguments:
    // - <none>
    // Return Value:
    // - <none>
    void TerminalPage::ToggleFullscreen()
    {
        SetFullscreen(!_isFullscreen);
    }

    // Method Description:
    // - Toggles always on top mode. Raises our AlwaysOnTopChanged event.
    // Arguments:
    // - <none>
    // Return Value:
    // - <none>
    void TerminalPage::ToggleAlwaysOnTop()
    {
        _isAlwaysOnTop = !_isAlwaysOnTop;
        _AlwaysOnTopChangedHandlers(*this, nullptr);
    }

    // Method Description:
    // - Sets the tab split button color when a new tab color is selected
    // Arguments:
    // - color: The color of the newly selected tab, used to properly calculate
    //          the foreground color of the split button (to match the font
    //          color of the tab)
    // - accentColor: the actual color we are going to use to paint the tab row and
    //                split button, so that there is some contrast between the tab
    //                and the non-client are behind it
    // Return Value:
    // - <none>
    void TerminalPage::_SetNewTabButtonColor(const Windows::UI::Color& color, const Windows::UI::Color& accentColor)
    {
        // TODO GH#3327: Look at what to do with the tab button when we have XAML theming
        auto IsBrightColor = ColorHelper::IsBrightColor(color);
        auto isLightAccentColor = ColorHelper::IsBrightColor(accentColor);
        winrt::Windows::UI::Color pressedColor{};
        winrt::Windows::UI::Color hoverColor{};
        winrt::Windows::UI::Color foregroundColor{};
        const auto hoverColorAdjustment = 5.f;
        const auto pressedColorAdjustment = 7.f;

        if (IsBrightColor)
        {
            foregroundColor = winrt::Windows::UI::Colors::Black();
        }
        else
        {
            foregroundColor = winrt::Windows::UI::Colors::White();
        }

        if (isLightAccentColor)
        {
            hoverColor = ColorHelper::Darken(accentColor, hoverColorAdjustment);
            pressedColor = ColorHelper::Darken(accentColor, pressedColorAdjustment);
        }
        else
        {
            hoverColor = ColorHelper::Lighten(accentColor, hoverColorAdjustment);
            pressedColor = ColorHelper::Lighten(accentColor, pressedColorAdjustment);
        }

        Media::SolidColorBrush backgroundBrush{ accentColor };
        Media::SolidColorBrush backgroundHoverBrush{ hoverColor };
        Media::SolidColorBrush backgroundPressedBrush{ pressedColor };
        Media::SolidColorBrush foregroundBrush{ foregroundColor };

        _newTabButton.Resources().Insert(winrt::box_value(L"SplitButtonBackground"), backgroundBrush);
        _newTabButton.Resources().Insert(winrt::box_value(L"SplitButtonBackgroundPointerOver"), backgroundHoverBrush);
        _newTabButton.Resources().Insert(winrt::box_value(L"SplitButtonBackgroundPressed"), backgroundPressedBrush);

        // Load bearing: The SplitButton uses SplitButtonForegroundSecondary for
        // the secondary button, but {TemplateBinding Foreground} for the
        // primary button.
        _newTabButton.Resources().Insert(winrt::box_value(L"SplitButtonForeground"), foregroundBrush);
        _newTabButton.Resources().Insert(winrt::box_value(L"SplitButtonForegroundPointerOver"), foregroundBrush);
        _newTabButton.Resources().Insert(winrt::box_value(L"SplitButtonForegroundPressed"), foregroundBrush);
        _newTabButton.Resources().Insert(winrt::box_value(L"SplitButtonForegroundSecondary"), foregroundBrush);
        _newTabButton.Resources().Insert(winrt::box_value(L"SplitButtonForegroundSecondaryPressed"), foregroundBrush);

        _newTabButton.Background(backgroundBrush);
        _newTabButton.Foreground(foregroundBrush);

        // This is just like what we do in TabBase::_RefreshVisualState. We need
        // to manually toggle the visual state, so the setters in the visual
        // state group will re-apply, and set our currently selected colors in
        // the resources.
        VisualStateManager::GoToState(_newTabButton, L"FlyoutOpen", true);
        VisualStateManager::GoToState(_newTabButton, L"Normal", true);
    }

    // Method Description:
    // - Clears the tab split button color to a system color
    //   (or white if none is found) when the tab's color is cleared
    // - Clears the tab row color to a system color
    //   (or white if none is found) when the tab's color is cleared
    // Arguments:
    // - <none>
    // Return Value:
    // - <none>
    void TerminalPage::_ClearNewTabButtonColor()
    {
        // TODO GH#3327: Look at what to do with the tab button when we have XAML theming
        winrt::hstring keys[] = {
            L"SplitButtonBackground",
            L"SplitButtonBackgroundPointerOver",
            L"SplitButtonBackgroundPressed",
            L"SplitButtonForeground",
            L"SplitButtonForegroundSecondary",
            L"SplitButtonForegroundPointerOver",
            L"SplitButtonForegroundPressed",
            L"SplitButtonForegroundSecondaryPressed"
        };

        // simply clear any of the colors in the split button's dict
        for (auto keyString : keys)
        {
            auto key = winrt::box_value(keyString);
            if (_newTabButton.Resources().HasKey(key))
            {
                _newTabButton.Resources().Remove(key);
            }
        }

        const auto res = Application::Current().Resources();

        const auto defaultBackgroundKey = winrt::box_value(L"TabViewItemHeaderBackground");
        const auto defaultForegroundKey = winrt::box_value(L"SystemControlForegroundBaseHighBrush");
        winrt::Windows::UI::Xaml::Media::SolidColorBrush backgroundBrush;
        winrt::Windows::UI::Xaml::Media::SolidColorBrush foregroundBrush;

        // TODO: Related to GH#3917 - I think if the system is set to "Dark"
        // theme, but the app is set to light theme, then this lookup still
        // returns to us the dark theme brushes. There's gotta be a way to get
        // the right brushes...
        // See also GH#5741
        if (res.HasKey(defaultBackgroundKey))
        {
            auto obj = res.Lookup(defaultBackgroundKey);
            backgroundBrush = obj.try_as<winrt::Windows::UI::Xaml::Media::SolidColorBrush>();
        }
        else
        {
            backgroundBrush = winrt::Windows::UI::Xaml::Media::SolidColorBrush{ winrt::Windows::UI::Colors::Black() };
        }

        if (res.HasKey(defaultForegroundKey))
        {
            auto obj = res.Lookup(defaultForegroundKey);
            foregroundBrush = obj.try_as<winrt::Windows::UI::Xaml::Media::SolidColorBrush>();
        }
        else
        {
            foregroundBrush = winrt::Windows::UI::Xaml::Media::SolidColorBrush{ winrt::Windows::UI::Colors::White() };
        }

        _newTabButton.Background(backgroundBrush);
        _newTabButton.Foreground(foregroundBrush);
    }

    // Function Description:
    // - This is a helper method to get the commandline out of a
    //   ExecuteCommandline action, break it into subcommands, and attempt to
    //   parse it into actions. This is used by _HandleExecuteCommandline for
    //   processing commandlines in the current WT window.
    // Arguments:
    // - args: the ExecuteCommandlineArgs to synthesize a list of startup actions for.
    // Return Value:
    // - an empty list if we failed to parse, otherwise a list of actions to execute.
    std::vector<ActionAndArgs> TerminalPage::ConvertExecuteCommandlineToActions(const ExecuteCommandlineArgs& args)
    {
        ::TerminalApp::AppCommandlineArgs appArgs;
        if (appArgs.ParseArgs(args) == 0)
        {
            return appArgs.GetStartupActions();
        }

        return {};
    }

    void TerminalPage::_FocusActiveControl(IInspectable /*sender*/,
                                           IInspectable /*eventArgs*/)
    {
        _FocusCurrentTab(false);
    }

    bool TerminalPage::FocusMode() const
    {
        return _isInFocusMode;
    }

    bool TerminalPage::Fullscreen() const
    {
        return _isFullscreen;
    }

    // Method Description:
    // - Returns true if we're currently in "Always on top" mode. When we're in
    //   always on top mode, the window should be on top of all other windows.
    //   If multiple windows are all "always on top", they'll maintain their own
    //   z-order, with all the windows on top of all other non-topmost windows.
    // Arguments:
    // - <none>
    // Return Value:
    // - true if we should be in "always on top" mode
    bool TerminalPage::AlwaysOnTop() const
    {
        return _isAlwaysOnTop;
    }

    void TerminalPage::SetFullscreen(bool newFullscreen)
    {
        if (_isFullscreen == newFullscreen)
        {
            return;
        }
        _isFullscreen = newFullscreen;
        _UpdateTabView();
        _FullscreenChangedHandlers(*this, nullptr);
    }

    // Method Description:
    // - Updates the page's state for isMaximized when the window changes externally.
    void TerminalPage::Maximized(bool newMaximized)
    {
        _isMaximized = newMaximized;
    }

    // Method Description:
    // - Asks the window to change its maximized state.
    void TerminalPage::RequestSetMaximized(bool newMaximized)
    {
        if (_isMaximized == newMaximized)
        {
            return;
        }
        _isMaximized = newMaximized;
        _ChangeMaximizeRequestedHandlers(*this, nullptr);
    }

    HRESULT TerminalPage::_OnNewConnection(const ConptyConnection& connection)
    {
        _newConnectionRevoker.revoke();

        // We need to be on the UI thread in order for _OpenNewTab to run successfully.
        // HasThreadAccess will return true if we're currently on a UI thread and false otherwise.
        // When we're on a COM thread, we'll need to dispatch the calls to the UI thread
        // and wait on it hence the locking mechanism.
        if (!Dispatcher().HasThreadAccess())
        {
            til::latch latch{ 1 };
            auto finalVal = S_OK;

            Dispatcher().RunAsync(CoreDispatcherPriority::Normal, [&]() {
                finalVal = _OnNewConnection(connection);
                latch.count_down();
            });

            latch.wait();
            return finalVal;
        }

        try
        {
            NewTerminalArgs newTerminalArgs;
            newTerminalArgs.Commandline(connection.Commandline());
            newTerminalArgs.TabTitle(connection.StartingTitle());
            // GH #12370: We absolutely cannot allow a defterm connection to
            // auto-elevate. Defterm doesn't work for elevated scenarios in the
            // first place. If we try accepting the connection, the spawning an
            // elevated version of the Terminal with that profile... that's a
            // recipe for disaster. We won't ever open up a tab in this window.
            newTerminalArgs.Elevate(false);
            const auto newPane = _MakePane(newTerminalArgs, nullptr, connection);
            newPane->WalkTree([](auto pane) {
                pane->FinalizeConfigurationGivenDefault();
            });
            _CreateNewTabFromPane(newPane);

            // Request a summon of this window to the foreground
            _SummonWindowRequestedHandlers(*this, nullptr);

            const IInspectable unused{ nullptr };
            _SetAsDefaultDismissHandler(unused, unused);

            // TEMPORARY SOLUTION
            // If the connection has requested for the window to be maximized,
            // manually maximize it here. Ideally, we should be _initializing_
            // the session maximized, instead of manually maximizing it after initialization.
            // However, because of the current way our defterm handoff works,
            // we are unable to get the connection info before the terminal session
            // has already started.

            // Make sure that there were no other tabs already existing (in
            // the case that we are in glomming mode), because we don't want
            // to be maximizing other existing sessions that did not ask for it.
            if (_tabs.Size() == 1 && connection.ShowWindow() == SW_SHOWMAXIMIZED)
            {
                RequestSetMaximized(true);
            }
            return S_OK;
        }
        CATCH_RETURN()
    }

    // Method Description:
    // - Creates a settings UI tab and focuses it. If there's already a settings UI tab open,
    //   just focus the existing one.
    // Arguments:
    // - <none>
    // Return Value:
    // - <none>
    void TerminalPage::OpenSettingsUI()
    {
        // If we're holding the settings tab's switch command, don't create a new one, switch to the existing one.
        if (!_settingsTab)
        {
            winrt::Microsoft::Terminal::Settings::Editor::MainPage sui{ _settings };
            if (_hostingHwnd)
            {
                sui.SetHostingWindow(reinterpret_cast<uint64_t>(*_hostingHwnd));
            }

            // GH#8767 - let unhandled keys in the SUI try to run commands too.
            sui.KeyDown({ this, &TerminalPage::_KeyDownHandler });

            sui.OpenJson([weakThis{ get_weak() }](auto&& /*s*/, winrt::Microsoft::Terminal::Settings::Model::SettingsTarget e) {
                if (auto page{ weakThis.get() })
                {
                    page->_LaunchSettings(e);
                }
            });

            auto newTabImpl = winrt::make_self<SettingsTab>(sui, _settings.GlobalSettings().CurrentTheme().RequestedTheme());

            // Add the new tab to the list of our tabs.
            _tabs.Append(*newTabImpl);
            _mruTabs.Append(*newTabImpl);

            newTabImpl->SetDispatch(*_actionDispatch);
            newTabImpl->SetActionMap(_settings.ActionMap());

            // Give the tab its index in the _tabs vector so it can manage its own SwitchToTab command.
            _UpdateTabIndices();

            // Don't capture a strong ref to the tab. If the tab is removed as this
            // is called, we don't really care anymore about handling the event.
            auto weakTab = make_weak(newTabImpl);

            auto tabViewItem = newTabImpl->TabViewItem();
            _tabView.TabItems().Append(tabViewItem);

            // Update the state of the close button to match the current theme
            _updateTabCloseButton(tabViewItem);

            tabViewItem.PointerPressed({ this, &TerminalPage::_OnTabClick });

            // When the tab requests close, try to close it (prompt for approval, if required)
            newTabImpl->CloseRequested([weakTab, weakThis{ get_weak() }](auto&& /*s*/, auto&& /*e*/) {
                auto page{ weakThis.get() };
                auto tab{ weakTab.get() };

                if (page && tab)
                {
                    page->_HandleCloseTabRequested(*tab);
                }
            });

            // When the tab is closed, remove it from our list of tabs.
            newTabImpl->Closed([tabViewItem, weakThis{ get_weak() }](auto&& /*s*/, auto&& /*e*/) {
                if (auto page{ weakThis.get() })
                {
                    page->_settingsTab = nullptr;
                    page->_RemoveOnCloseRoutine(tabViewItem, page);
                }
            });

            _settingsTab = *newTabImpl;

            // This kicks off TabView::SelectionChanged, in response to which
            // we'll attach the terminal's Xaml control to the Xaml root.
            _tabView.SelectedItem(tabViewItem);
        }
        else
        {
            _tabView.SelectedItem(_settingsTab.TabViewItem());
        }
    }

    // Method Description:
    // - Returns a com_ptr to the implementation type of the given tab if it's a TerminalTab.
    //   If the tab is not a TerminalTab, returns nullptr.
    // Arguments:
    // - tab: the projected type of a Tab
    // Return Value:
    // - If the tab is a TerminalTab, a com_ptr to the implementation type.
    //   If the tab is not a TerminalTab, nullptr
    winrt::com_ptr<TerminalTab> TerminalPage::_GetTerminalTabImpl(const TerminalApp::TabBase& tab)
    {
        if (auto terminalTab = tab.try_as<TerminalApp::TerminalTab>())
        {
            winrt::com_ptr<TerminalTab> tabImpl;
            tabImpl.copy_from(winrt::get_self<TerminalTab>(terminalTab));
            return tabImpl;
        }
        else
        {
            return nullptr;
        }
    }

    // Method Description:
    // - Computes the delta for scrolling the tab's viewport.
    // Arguments:
    // - scrollDirection - direction (up / down) to scroll
    // - rowsToScroll - the number of rows to scroll
    // Return Value:
    // - delta - Signed delta, where a negative value means scrolling up.
    int TerminalPage::_ComputeScrollDelta(ScrollDirection scrollDirection, const uint32_t rowsToScroll)
    {
        return scrollDirection == ScrollUp ? -1 * rowsToScroll : rowsToScroll;
    }

    // Method Description:
    // - Reads system settings for scrolling (based on the step of the mouse scroll).
    // Upon failure fallbacks to default.
    // Return Value:
    // - The number of rows to scroll or a magic value of WHEEL_PAGESCROLL
    // indicating that we need to scroll an entire view height
    uint32_t TerminalPage::_ReadSystemRowsToScroll()
    {
        uint32_t systemRowsToScroll;
        if (!SystemParametersInfoW(SPI_GETWHEELSCROLLLINES, 0, &systemRowsToScroll, 0))
        {
            LOG_LAST_ERROR();

            // If SystemParametersInfoW fails, which it shouldn't, fall back to
            // Windows' default value.
            return DefaultRowsToScroll;
        }

        return systemRowsToScroll;
    }

    // Method Description:
    // - Displays a dialog stating the "Touch Keyboard and Handwriting Panel
    //   Service" is disabled.
    void TerminalPage::ShowKeyboardServiceWarning() const
    {
        if (!_IsMessageDismissed(InfoBarMessage::KeyboardServiceWarning))
        {
            if (const auto keyboardServiceWarningInfoBar = FindName(L"KeyboardServiceWarningInfoBar").try_as<MUX::Controls::InfoBar>())
            {
                keyboardServiceWarningInfoBar.IsOpen(true);
            }
        }
    }

    // Method Description:
    // - Displays a info popup guiding the user into setting their default terminal.
    void TerminalPage::ShowSetAsDefaultInfoBar() const
    {
        if (::winrt::Windows::UI::Xaml::Application::Current().try_as<::winrt::TerminalApp::App>() == nullptr)
        {
            // Just ignore this in the tests (where the Application::Current()
            // is not a TerminalApp::App)
            return;
        }
        if (!CascadiaSettings::IsDefaultTerminalAvailable() || _IsMessageDismissed(InfoBarMessage::SetAsDefault))
        {
            return;
        }

        // If the user has already configured any terminal for hand-off we
        // shouldn't inform them again about the possibility to do so.
        if (CascadiaSettings::IsDefaultTerminalSet())
        {
            _DismissMessage(InfoBarMessage::SetAsDefault);
            return;
        }

        if (const auto infoBar = FindName(L"SetAsDefaultInfoBar").try_as<MUX::Controls::InfoBar>())
        {
            infoBar.IsOpen(true);
        }
    }

    // Function Description:
    // - Helper function to get the OS-localized name for the "Touch Keyboard
    //   and Handwriting Panel Service". If we can't open up the service for any
    //   reason, then we'll just return the service's key, "TabletInputService".
    // Return Value:
    // - The OS-localized name for the TabletInputService
    winrt::hstring _getTabletServiceName()
    {
        auto isUwp = false;
        try
        {
            isUwp = ::winrt::Windows::UI::Xaml::Application::Current().as<::winrt::TerminalApp::App>().Logic().IsUwp();
        }
        CATCH_LOG();

        if (isUwp)
        {
            return winrt::hstring{ TabletInputServiceKey };
        }

        wil::unique_schandle hManager{ OpenSCManagerW(nullptr, nullptr, 0) };

        if (LOG_LAST_ERROR_IF(!hManager.is_valid()))
        {
            return winrt::hstring{ TabletInputServiceKey };
        }

        DWORD cchBuffer = 0;
        const auto ok = GetServiceDisplayNameW(hManager.get(), TabletInputServiceKey.data(), nullptr, &cchBuffer);

        // Windows 11 doesn't have a TabletInputService.
        // (It was renamed to TextInputManagementService, because people kept thinking that a
        // service called "tablet-something" is system-irrelevant on PCs and can be disabled.)
        if (ok || GetLastError() != ERROR_INSUFFICIENT_BUFFER)
        {
            return winrt::hstring{ TabletInputServiceKey };
        }

        std::wstring buffer;
        cchBuffer += 1; // Add space for a null
        buffer.resize(cchBuffer);

        if (LOG_LAST_ERROR_IF(!GetServiceDisplayNameW(hManager.get(),
                                                      TabletInputServiceKey.data(),
                                                      buffer.data(),
                                                      &cchBuffer)))
        {
            return winrt::hstring{ TabletInputServiceKey };
        }
        return winrt::hstring{ buffer };
    }

    // Method Description:
    // - Return the fully-formed warning message for the
    //   "KeyboardServiceDisabled" InfoBar. This InfoBar is used to warn the user
    //   if the keyboard service is disabled, and uses the OS localization for
    //   the service's actual name. It's bound to the bar in XAML.
    // Return Value:
    // - The warning message, including the OS-localized service name.
    winrt::hstring TerminalPage::KeyboardServiceDisabledText()
    {
        const auto serviceName{ _getTabletServiceName() };
        const winrt::hstring text{ fmt::format(std::wstring_view(RS_(L"KeyboardServiceWarningText")), serviceName) };
        return text;
    }

    // Method Description:
    // - Hides cursor if required
    // Return Value:
    // - <none>
    void TerminalPage::_HidePointerCursorHandler(const IInspectable& /*sender*/, const IInspectable& /*eventArgs*/)
    {
        if (_shouldMouseVanish && !_isMouseHidden)
        {
            if (auto window{ CoreWindow::GetForCurrentThread() })
            {
                try
                {
                    window.PointerCursor(nullptr);
                    _isMouseHidden = true;
                }
                CATCH_LOG();
            }
        }
    }

    // Method Description:
    // - Restores cursor if required
    // Return Value:
    // - <none>
    void TerminalPage::_RestorePointerCursorHandler(const IInspectable& /*sender*/, const IInspectable& /*eventArgs*/)
    {
        if (_isMouseHidden)
        {
            if (auto window{ CoreWindow::GetForCurrentThread() })
            {
                try
                {
                    window.PointerCursor(_defaultPointerCursor);
                    _isMouseHidden = false;
                }
                CATCH_LOG();
            }
        }
    }

    // Method Description:
    // - Update the RequestedTheme of the specified FrameworkElement and all its
    //   Parent elements. We need to do this so that we can actually theme all
    //   of the elements of the TeachingTip. See GH#9717
    // Arguments:
    // - element: The TeachingTip to set the theme on.
    // Return Value:
    // - <none>
    void TerminalPage::_UpdateTeachingTipTheme(winrt::Windows::UI::Xaml::FrameworkElement element)
    {
        auto theme{ _settings.GlobalSettings().CurrentTheme() };
        auto requestedTheme{ theme.RequestedTheme() };
        while (element)
        {
            element.RequestedTheme(requestedTheme);
            element = element.Parent().try_as<winrt::Windows::UI::Xaml::FrameworkElement>();
        }
    }

    // Method Description:
    // - Display the name and ID of this window in a TeachingTip. If the window
    //   has no name, the name will be presented as "<unnamed-window>".
    // - This can be invoked by either:
    //   * An identifyWindow action, that displays the info only for the current
    //     window
    //   * An identifyWindows action, that displays the info for all windows.
    // Arguments:
    // - <none>
    // Return Value:
    // - <none>
    winrt::fire_and_forget TerminalPage::IdentifyWindow()
    {
        auto weakThis{ get_weak() };
        co_await wil::resume_foreground(Dispatcher());
        if (auto page{ weakThis.get() })
        {
            // If we haven't ever loaded the TeachingTip, then do so now and
            // create the toast for it.
            if (page->_windowIdToast == nullptr)
            {
                if (auto tip{ page->FindName(L"WindowIdToast").try_as<MUX::Controls::TeachingTip>() })
                {
                    page->_windowIdToast = std::make_shared<Toast>(tip);
                    // Make sure to use the weak ref when setting up this
                    // callback.
                    tip.Closed({ page->get_weak(), &TerminalPage::_FocusActiveControl });
                }
            }
            _UpdateTeachingTipTheme(WindowIdToast().try_as<winrt::Windows::UI::Xaml::FrameworkElement>());

            if (page->_windowIdToast != nullptr)
            {
                page->_windowIdToast->Open();
            }
        }
    }

    // Method Description:
    // - Called when an attempt to rename the window has failed. This will open
    //   the toast displaying a message to the user that the attempt to rename
    //   the window has failed.
    // - This will load the RenameFailedToast TeachingTip the first time it's called.
    // Arguments:
    // - <none>
    // Return Value:
    // - <none>
    winrt::fire_and_forget TerminalPage::RenameFailed()
    {
        auto weakThis{ get_weak() };
        co_await wil::resume_foreground(Dispatcher());
        if (auto page{ weakThis.get() })
        {
            // If we haven't ever loaded the TeachingTip, then do so now and
            // create the toast for it.
            if (page->_windowRenameFailedToast == nullptr)
            {
                if (auto tip{ page->FindName(L"RenameFailedToast").try_as<MUX::Controls::TeachingTip>() })
                {
                    page->_windowRenameFailedToast = std::make_shared<Toast>(tip);
                    // Make sure to use the weak ref when setting up this
                    // callback.
                    tip.Closed({ page->get_weak(), &TerminalPage::_FocusActiveControl });
                }
            }
            _UpdateTeachingTipTheme(RenameFailedToast().try_as<winrt::Windows::UI::Xaml::FrameworkElement>());

            if (page->_windowRenameFailedToast != nullptr)
            {
                page->_windowRenameFailedToast->Open();
            }
        }
    }

    // Method Description:
    // - Called when the user hits the "Ok" button on the WindowRenamer TeachingTip.
    // - Will raise an event that will bubble up to the monarch, asking if this
    //   name is acceptable.
    //   - If it is, we'll eventually get called back in TerminalPage::WindowName(hstring).
    //   - If not, then TerminalPage::RenameFailed will get called.
    // Arguments:
    // - <unused>
    // Return Value:
    // - <none>
    void TerminalPage::_WindowRenamerActionClick(const IInspectable& /*sender*/,
                                                 const IInspectable& /*eventArgs*/)
    {
        auto newName = WindowRenamerTextBox().Text();
        _RequestWindowRename(newName);
    }

    void TerminalPage::_RequestWindowRename(const winrt::hstring& newName)
    {
        auto request = winrt::make<implementation::RenameWindowRequestedArgs>(newName);
        // The WindowRenamer is _not_ a Toast - we want it to stay open until
        // the user dismisses it.
        if (WindowRenamer())
        {
            WindowRenamer().IsOpen(false);
        }
        _RenameWindowRequestedHandlers(*this, request);
        // We can't just use request.Successful here, because the handler might
        // (will) be handling this asynchronously, so when control returns to
        // us, this hasn't actually been handled yet. We'll get called back in
        // RenameFailed if this fails.
        //
        // Theoretically we could do a IAsyncOperation<RenameWindowResult> kind
        // of thing with co_return winrt::make<RenameWindowResult>(false).
    }

    // Method Description:
    // - Used to track if the user pressed enter with the renamer open. If we
    //   immediately focus it after hitting Enter on the command palette, then
    //   the Enter keydown will dismiss the command palette and open the
    //   renamer, and then the enter keyup will go to the renamer. So we need to
    //   make sure both a down and up go to the renamer.
    // Arguments:
    // - e: the KeyRoutedEventArgs describing the key that was released
    // Return Value:
    // - <none>
    void TerminalPage::_WindowRenamerKeyDown(const IInspectable& /*sender*/,
                                             const winrt::Windows::UI::Xaml::Input::KeyRoutedEventArgs& e)
    {
        const auto key = e.OriginalKey();
        if (key == Windows::System::VirtualKey::Enter)
        {
            _renamerPressedEnter = true;
        }
    }

    // Method Description:
    // - Manually handle Enter and Escape for committing and dismissing a window
    //   rename. This is highly similar to the TabHeaderControl's KeyUp handler.
    // Arguments:
    // - e: the KeyRoutedEventArgs describing the key that was released
    // Return Value:
    // - <none>
    void TerminalPage::_WindowRenamerKeyUp(const IInspectable& sender,
                                           const winrt::Windows::UI::Xaml::Input::KeyRoutedEventArgs& e)
    {
        const auto key = e.OriginalKey();
        if (key == Windows::System::VirtualKey::Enter && _renamerPressedEnter)
        {
            // User is done making changes, close the rename box
            _WindowRenamerActionClick(sender, nullptr);
        }
        else if (key == Windows::System::VirtualKey::Escape)
        {
            // User wants to discard the changes they made
            WindowRenamerTextBox().Text(_WindowProperties.WindowName());
            WindowRenamer().IsOpen(false);
            _renamerPressedEnter = false;
        }
    }

    // Method Description:
    // - This function stops people from duplicating the base profile, because
    //   it gets ~ ~ weird ~ ~ when they do. Remove when TODO GH#5047 is done.
    Profile TerminalPage::GetClosestProfileForDuplicationOfProfile(const Profile& profile) const noexcept
    {
        if (profile == _settings.ProfileDefaults())
        {
            return _settings.FindProfile(_settings.GlobalSettings().DefaultProfile());
        }
        return profile;
    }

    // Function Description:
    // - Helper to launch a new WT instance elevated. It'll do this by spawning
    //   a helper process, who will asking the shell to elevate the process for
    //   us. This might cause a UAC prompt. The elevation is performed on a
    //   background thread, as to not block the UI thread.
    // Arguments:
    // - newTerminalArgs: A NewTerminalArgs describing the terminal instance
    //   that should be spawned. The Profile should be filled in with the GUID
    //   of the profile we want to launch.
    // Return Value:
    // - <none>
    // Important: Don't take the param by reference, since we'll be doing work
    // on another thread.
    void TerminalPage::_OpenElevatedWT(NewTerminalArgs newTerminalArgs)
    {
        // BODGY
        //
        // We're going to construct the commandline we want, then toss it to a
        // helper process called `elevate-shim.exe` that happens to live next to
        // us. elevate-shim.exe will be the one to call ShellExecute with the
        // args that we want (to elevate the given profile).
        //
        // We can't be the one to call ShellExecute ourselves. ShellExecute
        // requires that the calling process stays alive until the child is
        // spawned. However, in the case of something like `wt -p
        // AlwaysElevateMe`, then the original WT will try to ShellExecute a new
        // wt.exe (elevated) and immediately exit, preventing ShellExecute from
        // successfully spawning the elevated WT.

        std::filesystem::path exePath = wil::GetModuleFileNameW<std::wstring>(nullptr);
        exePath.replace_filename(L"elevate-shim.exe");

        // Build the commandline to pass to wt for this set of NewTerminalArgs
        auto cmdline{
            fmt::format(L"new-tab {}", newTerminalArgs.ToCommandline().c_str())
        };

        wil::unique_process_information pi;
        STARTUPINFOW si{};
        si.cb = sizeof(si);

        LOG_IF_WIN32_BOOL_FALSE(CreateProcessW(exePath.c_str(),
                                               cmdline.data(),
                                               nullptr,
                                               nullptr,
                                               FALSE,
                                               0,
                                               nullptr,
                                               nullptr,
                                               &si,
                                               &pi));

        // TODO: GH#8592 - It may be useful to pop a Toast here in the original
        // Terminal window informing the user that the tab was opened in a new
        // window.
    }

    // Method Description:
    // - If the requested settings want us to elevate this new terminal
    //   instance, and we're not currently elevated, then open the new terminal
    //   as an elevated instance (using _OpenElevatedWT). Does nothing if we're
    //   already elevated, or if the control settings don't want to be elevated.
    // Arguments:
    // - newTerminalArgs: The NewTerminalArgs for this terminal instance
    // - controlSettings: The constructed TerminalSettingsCreateResult for this Terminal instance
    // - profile: The Profile we're using to launch this Terminal instance
    // Return Value:
    // - true iff we tossed this request to an elevated window. Callers can use
    //   this result to early-return if needed.
    bool TerminalPage::_maybeElevate(const NewTerminalArgs& newTerminalArgs,
                                     const TerminalSettingsCreateResult& controlSettings,
                                     const Profile& profile)
    {
        // Try to handle auto-elevation
        const auto requestedElevation = controlSettings.DefaultSettings().Elevate();
        const auto currentlyElevated = IsRunningElevated();

        // We aren't elevated, but we want to be.
        if (requestedElevation && !currentlyElevated)
        {
            // Manually set the Profile of the NewTerminalArgs to the guid we've
            // resolved to. If there was a profile in the NewTerminalArgs, this
            // will be that profile's GUID. If there wasn't, then we'll use
            // whatever the default profile's GUID is.

            newTerminalArgs.Profile(::Microsoft::Console::Utils::GuidToString(profile.Guid()));
            _OpenElevatedWT(newTerminalArgs);
            return true;
        }
        return false;
    }

    // Method Description:
    // - Handles the change of connection state.
    // If the connection state is failure show information bar suggesting to configure termination behavior
    // (unless user asked not to show this message again)
    // Arguments:
    // - sender: the ICoreState instance containing the connection state
    // Return Value:
    // - <none>
    winrt::fire_and_forget TerminalPage::_ConnectionStateChangedHandler(const IInspectable& sender, const IInspectable& /*args*/) const
    {
        if (const auto coreState{ sender.try_as<winrt::Microsoft::Terminal::Control::ICoreState>() })
        {
            const auto newConnectionState = coreState.ConnectionState();
            if (newConnectionState == ConnectionState::Failed && !_IsMessageDismissed(InfoBarMessage::CloseOnExitInfo))
            {
                co_await wil::resume_foreground(Dispatcher());
                if (const auto infoBar = FindName(L"CloseOnExitInfoBar").try_as<MUX::Controls::InfoBar>())
                {
                    infoBar.IsOpen(true);
                }
            }
        }
    }

    // Method Description:
    // - Persists the user's choice not to show information bar guiding to configure termination behavior.
    // Then hides this information buffer.
    // Arguments:
    // - <none>
    // Return Value:
    // - <none>
    void TerminalPage::_CloseOnExitInfoDismissHandler(const IInspectable& /*sender*/, const IInspectable& /*args*/) const
    {
        _DismissMessage(InfoBarMessage::CloseOnExitInfo);
        if (const auto infoBar = FindName(L"CloseOnExitInfoBar").try_as<MUX::Controls::InfoBar>())
        {
            infoBar.IsOpen(false);
        }
    }

    // Method Description:
    // - Persists the user's choice not to show information bar warning about "Touch keyboard and Handwriting Panel Service" disabled
    // Then hides this information buffer.
    // Arguments:
    // - <none>
    // Return Value:
    // - <none>
    void TerminalPage::_KeyboardServiceWarningInfoDismissHandler(const IInspectable& /*sender*/, const IInspectable& /*args*/) const
    {
        _DismissMessage(InfoBarMessage::KeyboardServiceWarning);
        if (const auto infoBar = FindName(L"KeyboardServiceWarningInfoBar").try_as<MUX::Controls::InfoBar>())
        {
            infoBar.IsOpen(false);
        }
    }

    // Method Description:
    // - Persists the user's choice not to show the information bar warning about "Windows Terminal can be set as your default terminal application"
    // Then hides this information buffer.
    // Arguments:
    // - <none>
    // Return Value:
    // - <none>
    void TerminalPage::_SetAsDefaultDismissHandler(const IInspectable& /*sender*/, const IInspectable& /*args*/)
    {
        _DismissMessage(InfoBarMessage::SetAsDefault);
        if (const auto infoBar = FindName(L"SetAsDefaultInfoBar").try_as<MUX::Controls::InfoBar>())
        {
            infoBar.IsOpen(false);
        }

        TraceLoggingWrite(g_hTerminalAppProvider, "SetAsDefaultTipDismissed", TraceLoggingKeyword(MICROSOFT_KEYWORD_MEASURES), TelemetryPrivacyDataTag(PDT_ProductAndServiceUsage));

        _FocusCurrentTab(true);
    }

    // Method Description:
    // - Dismisses the Default Terminal tip and opens the settings.
    void TerminalPage::_SetAsDefaultOpenSettingsHandler(const IInspectable& /*sender*/, const IInspectable& /*args*/)
    {
        if (const auto infoBar = FindName(L"SetAsDefaultInfoBar").try_as<MUX::Controls::InfoBar>())
        {
            infoBar.IsOpen(false);
        }

        TraceLoggingWrite(g_hTerminalAppProvider, "SetAsDefaultTipInteracted", TraceLoggingKeyword(MICROSOFT_KEYWORD_MEASURES), TelemetryPrivacyDataTag(PDT_ProductAndServiceUsage));

        OpenSettingsUI();
    }

    // Method Description:
    // - Checks whether information bar message was dismissed earlier (in the application state)
    // Arguments:
    // - message: message to look for in the state
    // Return Value:
    // - true, if the message was dismissed
    bool TerminalPage::_IsMessageDismissed(const InfoBarMessage& message)
    {
        if (const auto dismissedMessages{ ApplicationState::SharedInstance().DismissedMessages() })
        {
            for (const auto& dismissedMessage : dismissedMessages)
            {
                if (dismissedMessage == message)
                {
                    return true;
                }
            }
        }
        return false;
    }

    // Method Description:
    // - Persists the user's choice to dismiss information bar message (in application state)
    // Arguments:
    // - message: message to dismiss
    // Return Value:
    // - <none>
    void TerminalPage::_DismissMessage(const InfoBarMessage& message)
    {
        const auto applicationState = ApplicationState::SharedInstance();
        std::vector<InfoBarMessage> messages;

        if (const auto values = applicationState.DismissedMessages())
        {
            messages.resize(values.Size());
            values.GetMany(0, messages);
        }

        if (std::none_of(messages.begin(), messages.end(), [&](const auto& m) { return m == message; }))
        {
            messages.emplace_back(message);
        }

        applicationState.DismissedMessages(std::move(messages));
    }

    void TerminalPage::_updateThemeColors()
    {
        if (_settings == nullptr)
        {
            return;
        }

        const auto theme = _settings.GlobalSettings().CurrentTheme();
        auto requestedTheme{ theme.RequestedTheme() };

        {
            _updatePaneResources(requestedTheme);

            for (const auto& tab : _tabs)
            {
                if (auto terminalTab{ _GetTerminalTabImpl(tab) })
                {
                    // The root pane will propagate the theme change to all its children.
                    terminalTab->GetRootPane()->UpdateResources(_paneResources);
                }
            }
        }

        const auto res = Application::Current().Resources();

        // Use our helper to lookup the theme-aware version of the resource.
        const auto tabViewBackgroundKey = winrt::box_value(L"TabViewBackground");
        const auto backgroundSolidBrush = ThemeLookup(res, requestedTheme, tabViewBackgroundKey).as<Media::SolidColorBrush>();

        til::color bgColor = backgroundSolidBrush.Color();

        if (_settings.GlobalSettings().UseAcrylicInTabRow())
        {
            const auto acrylicBrush = Media::AcrylicBrush();
            acrylicBrush.BackgroundSource(Media::AcrylicBackgroundSource::HostBackdrop);
            acrylicBrush.FallbackColor(bgColor);
            acrylicBrush.TintColor(bgColor);
            acrylicBrush.TintOpacity(0.5);

            TitlebarBrush(acrylicBrush);
        }
        else if (auto tabRowBg{ theme.TabRow() ? (_activated ? theme.TabRow().Background() :
                                                               theme.TabRow().UnfocusedBackground()) :
                                                 ThemeColor{ nullptr } })
        {
            const auto terminalBrush = [this]() -> Media::Brush {
                if (const auto& control{ _GetActiveControl() })
                {
                    return control.BackgroundBrush();
                }
                else if (auto settingsTab = _GetFocusedTab().try_as<TerminalApp::SettingsTab>())
                {
                    return settingsTab.Content().try_as<Settings::Editor::MainPage>().BackgroundBrush();
                }
                return nullptr;
            }();

            const auto themeBrush{ tabRowBg.Evaluate(res, terminalBrush, true) };
            bgColor = ThemeColor::ColorFromBrush(themeBrush);
            TitlebarBrush(themeBrush);
        }
        else
        {
            // Nothing was set in the theme - fall back to our original `TabViewBackground` color.
            TitlebarBrush(backgroundSolidBrush);
        }

        if (!_settings.GlobalSettings().ShowTabsInTitlebar())
        {
            _tabRow.Background(TitlebarBrush());
        }

        // Second: Update the colors of our individual TabViewItems. This
        // applies tab.background to the tabs via TerminalTab::ThemeColor.
        //
        // Do this second, so that we already know the bgColor of the titlebar.
        {
            const auto tabBackground = theme.Tab() ? theme.Tab().Background() : nullptr;
            const auto tabUnfocusedBackground = theme.Tab() ? theme.Tab().UnfocusedBackground() : nullptr;
            for (const auto& tab : _tabs)
            {
                winrt::com_ptr<TabBase> tabImpl;
                tabImpl.copy_from(winrt::get_self<TabBase>(tab));
                tabImpl->ThemeColor(tabBackground, tabUnfocusedBackground, bgColor);
            }
        }

        // Update the new tab button to have better contrast with the new color.
        // In theory, it would be convenient to also change these for the
        // inactive tabs as well, but we're leaving that as a follow up.
        _SetNewTabButtonColor(bgColor, bgColor);
    }

    void TerminalPage::_updateTabCloseButton(const winrt::Microsoft::UI::Xaml::Controls::TabViewItem& tabViewItem)
    {
        // Update the state of the close button to match the current theme.
        // IMPORTANT: Should be called AFTER the tab view item is added to the TabView.
        if (const auto theme = _settings.GlobalSettings().CurrentTheme())
        {
            const auto visibility = theme.Tab() ? theme.Tab().ShowCloseButton() : Settings::Model::TabCloseButtonVisibility::Always;

            // Update both the tab item's IsClosable, but also the TabView's
            // CloseButtonOverlayMode here. Because the TabViewItem was created
            // outside the context of the TabView, it doesn't get the
            // CloseButtonOverlayMode assigned on creation. We have to update
            // that property again here, when we add the tab, so that the
            // TabView will re-apply the value.
            switch (visibility)
            {
            case Settings::Model::TabCloseButtonVisibility::Never:
                tabViewItem.IsClosable(false);
                _tabView.CloseButtonOverlayMode(MUX::Controls::TabViewCloseButtonOverlayMode::Auto);
                break;
            case Settings::Model::TabCloseButtonVisibility::Hover:
                tabViewItem.IsClosable(true);
                _tabView.CloseButtonOverlayMode(MUX::Controls::TabViewCloseButtonOverlayMode::OnPointerOver);
                break;
            default:
                tabViewItem.IsClosable(true);
                _tabView.CloseButtonOverlayMode(MUX::Controls::TabViewCloseButtonOverlayMode::Always);
                break;
            }
        }
    }

    // Function Description:
    // - Attempts to load some XAML resources that Panes will need. This includes:
    //   * The Color they'll use for active Panes's borders - SystemAccentColor
    //   * The Brush they'll use for inactive Panes - TabViewBackground (to match the
    //     color of the titlebar)
    // Arguments:
    // - requestedTheme: this should be the currently active Theme for the app
    // Return Value:
    // - <none>
    void TerminalPage::_updatePaneResources(const winrt::Windows::UI::Xaml::ElementTheme& requestedTheme)
    {
        const auto res = Application::Current().Resources();
        const auto accentColorKey = winrt::box_value(L"SystemAccentColor");
        if (res.HasKey(accentColorKey))
        {
            const auto colorFromResources = ThemeLookup(res, requestedTheme, accentColorKey);
            // If SystemAccentColor is _not_ a Color for some reason, use
            // Transparent as the color, so we don't do this process again on
            // the next pane (by leaving s_focusedBorderBrush nullptr)
            auto actualColor = winrt::unbox_value_or<Color>(colorFromResources, Colors::Black());
            _paneResources.focusedBorderBrush = SolidColorBrush(actualColor);
        }
        else
        {
            // DON'T use Transparent here - if it's "Transparent", then it won't
            // be able to hittest for clicks, and then clicking on the border
            // will eat focus.
            _paneResources.focusedBorderBrush = SolidColorBrush{ Colors::Black() };
        }

        const auto unfocusedBorderBrushKey = winrt::box_value(L"UnfocusedBorderBrush");
        if (res.HasKey(unfocusedBorderBrushKey))
        {
            // MAKE SURE TO USE ThemeLookup, so that we get the correct resource for
            // the requestedTheme, not just the value from the resources (which
            // might not respect the settings' requested theme)
            auto obj = ThemeLookup(res, requestedTheme, unfocusedBorderBrushKey);
            _paneResources.unfocusedBorderBrush = obj.try_as<winrt::Windows::UI::Xaml::Media::SolidColorBrush>();
        }
        else
        {
            // DON'T use Transparent here - if it's "Transparent", then it won't
            // be able to hittest for clicks, and then clicking on the border
            // will eat focus.
            _paneResources.unfocusedBorderBrush = SolidColorBrush{ Colors::Black() };
        }
    }

    void TerminalPage::WindowActivated(const bool activated)
    {
        // Stash if we're activated. Use that when we reload
        // the settings, change active panes, etc.
        _activated = activated;
        _updateThemeColors();
    }

    void TerminalPage::_ContextMenuOpened(const IInspectable& sender,
                                          const IInspectable& /*args*/)
    {
        _PopulateContextMenu(sender, false /*withSelection*/);
    }
    void TerminalPage::_SelectionMenuOpened(const IInspectable& sender,
                                            const IInspectable& /*args*/)
    {
        _PopulateContextMenu(sender, true /*withSelection*/);
    }

    void TerminalPage::_PopulateContextMenu(const IInspectable& sender,
                                            const bool /*withSelection*/)
    {
        // withSelection can be used to add actions that only appear if there's
        // selected text, like "search the web". In this initial draft, it's not
        // actually augmented by the TerminalPage, so it's left commented out.

        const auto& menu{ sender.try_as<MUX::Controls::CommandBarFlyout>() };
        if (!menu)
        {
            return;
        }

        // Helper lambda for dispatching an ActionAndArgs onto the
        // ShortcutActionDispatch. Used below to wire up each menu entry to the
        // respective action.

        auto weak = get_weak();
        auto makeCallback = [weak](const ActionAndArgs& actionAndArgs) {
            return [weak, actionAndArgs](auto&&, auto&&) {
                if (auto page{ weak.get() })
                {
                    page->_actionDispatch->DoAction(actionAndArgs);
                }
            };
        };

        auto makeItem = [&menu, &makeCallback](const winrt::hstring& label,
                                               const winrt::hstring& icon,
                                               const auto& action) {
            AppBarButton button{};

            if (!icon.empty())
            {
                auto iconElement = IconPathConverter::IconWUX(icon);
                Automation::AutomationProperties::SetAccessibilityView(iconElement, Automation::Peers::AccessibilityView::Raw);
                button.Icon(iconElement);
            }

            button.Label(label);
            button.Click(makeCallback(action));
            menu.SecondaryCommands().Append(button);
        };

        // Wire up each item to the action that should be performed. By actually
        // connecting these to actions, we ensure the implementation is
        // consistent. This also leaves room for customizing this menu with
        // actions in the future.

        makeItem(RS_(L"SplitPaneText"), L"\xF246", ActionAndArgs{ ShortcutAction::SplitPane, SplitPaneArgs{ SplitType::Duplicate } });
        makeItem(RS_(L"DuplicateTabText"), L"\xF5ED", ActionAndArgs{ ShortcutAction::DuplicateTab, nullptr });

        // Only wire up "Close Pane" if there's multiple panes.
        if (_GetFocusedTabImpl()->GetLeafPaneCount() > 1)
        {
            makeItem(RS_(L"PaneClose"), L"\xE89F", ActionAndArgs{ ShortcutAction::ClosePane, nullptr });
        }

        makeItem(RS_(L"TabClose"), L"\xE711", ActionAndArgs{ ShortcutAction::CloseTab, CloseTabArgs{ _GetFocusedTabIndex().value() } });
    }

    // Handler for our WindowProperties's PropertyChanged event. We'll use this
    // to pop the "Identify Window" toast when the user renames our window.
    winrt::fire_and_forget TerminalPage::_windowPropertyChanged(const IInspectable& /*sender*/,
                                                                const WUX::Data::PropertyChangedEventArgs& args)
    {
        if (args.PropertyName() != L"WindowName")
        {
            co_return;
        }
        auto weakThis{ get_weak() };
        // On the foreground thread, raise property changed notifications, and
        // display the success toast.
        co_await wil::resume_foreground(Dispatcher());
        if (auto page{ weakThis.get() })
        {
            // DON'T display the confirmation if this is the name we were
            // given on startup!
            if (page->_startupState == StartupState::Initialized)
            {
                page->IdentifyWindow();
            }
        }
    }

    void TerminalPage::_onTabDragStarting(winrt::Microsoft::UI::Xaml::Controls::TabView sender,
                                          winrt::Microsoft::UI::Xaml::Controls::TabViewTabDragStartingEventArgs e)
    {
        // Get the tab impl from this event.
        const auto& eventTab = e.Tab();
        const auto& tabBase = _GetTabByTabViewItem(eventTab);
        winrt::com_ptr<TabBase> tabImpl;
        tabImpl.copy_from(winrt::get_self<TabBase>(tabBase));
        if (tabImpl)
        {
            // First: stash the tab we started dragging.
            // We're going to be asked for this.
            _stashedDraggedTab = tabImpl;

            // Stash the offset from where we started the drag to the
            // tab's origin. We'll use that offset in the future to help
            // position the dropped window.

            // First, the position of the pointer, from the CoreWindow
            const til::point pointerPosition{ til::math::rounding, CoreWindow::GetForCurrentThread().PointerPosition() };
            // Next, the position of the tab itself:
            const til::point tabPosition{ til::math::rounding, eventTab.TransformToVisual(nullptr).TransformPoint({ 0, 0 }) };
            // Now, we need to add the origin of our CoreWindow to the tab
            // position.
            const auto& coreWindowBounds{ CoreWindow::GetForCurrentThread().Bounds() };
            const til::point windowOrigin{ til::math::rounding, coreWindowBounds.X, coreWindowBounds.Y };
            const auto realTabPosition = windowOrigin + tabPosition;
            // Subtract the two to get the offset.
            _dragOffset = til::point{ pointerPosition - realTabPosition };

            // Into the DataPackage, let's stash our own window ID.
            const winrt::hstring id{ fmt::format(L"{}", _WindowProperties.WindowId()) };

            // Get our PID
            const winrt::hstring pid{ fmt::format(L"{}", GetCurrentProcessId()) };

            e.Data().Properties().Insert(L"windowId", winrt::box_value(id));
            e.Data().Properties().Insert(L"pid", winrt::box_value(pid));
            e.Data().RequestedOperation(DataPackageOperation::Move);

            // The next thing that will happen:
            //  * Another TerminalPage will get a TabStripDragOver, then get a
            //    TabStripDrop
            //    * This will be handled by the _other_ page asking the monarch
            //      to ask us to send our content to them.
            //  * We'll get a TabDroppedOutside to indicate that this tab was
            //    dropped _not_ on a TabView.
            //    * This will be handled by _onTabDroppedOutside, which will
            //      raise a MoveContent (to a new window) event.
        }
    }

    void TerminalPage::_onTabStripDragOver(winrt::Windows::Foundation::IInspectable /*sender*/,
                                           winrt::Windows::UI::Xaml::DragEventArgs e)
    {
        // We must mark that we can accept the drag/drop. The system will never
        // call TabStripDrop on us if we don't indicate that we're willing.
        if (e.DataView().Properties().HasKey(L"windowId"))
        {
            e.AcceptedOperation(DataPackageOperation::Move);
        }

        // You may think to yourself, this is a great place to increase the
        // width of the TabView artificially, to make room for the new tab item.
        // However, we'll never get a message that the tab left the tab view
        // (without being dropped). So there's no good way to resize back down.
    }

    // Method Description:
    // - Called on the TARGET of a tab drag/drop. We'll unpack the DataPackage
    //   to find who the tab came from. We'll then ask the Monarch to ask the
    //   sender to move that tab to us.
    winrt::fire_and_forget TerminalPage::_onTabStripDrop(winrt::Windows::Foundation::IInspectable /*sender*/,
                                                         winrt::Windows::UI::Xaml::DragEventArgs e)
    {
        // Get the PID and make sure it is the same as ours.
        if (const auto& pidObj{ e.DataView().Properties().TryLookup(L"pid") })
        {
            const auto pidStr{ winrt::unbox_value<winrt::hstring>(pidObj) };
            uint32_t pidNum;
            if (Utils::StringToUint(pidStr.c_str(), pidNum))
            {
                if (pidNum != GetCurrentProcessId())
                {
                    // The PID doesn't match ours. We can't handle this drop.
                    co_return;
                }
            }
        }
        else
        {
            // No PID? We can't handle this drop. Bail.
            co_return;
        }

        const auto& windowIdObj{ e.DataView().Properties().TryLookup(L"windowId") };
        if (windowIdObj == nullptr)
        {
            // No windowId? Bail.
            co_return;
        }
        const auto windowId{ winrt::unbox_value<winrt::hstring>(windowIdObj) };

        // Convert the windowId to a number
        uint32_t src;
        if (!Utils::StringToUint(windowId.c_str(), src))
        {
            // Failed to convert the windowId to a number. Bail.
            co_return;
        }

        // Figure out where in the tab strip we're dropping this tab. Add that
        // index to the request. This is largely taken from the WinUI sample
        // app.

        // We need to be on OUR UI thread to figure out where we dropped
        auto weakThis{ get_weak() };
        co_await wil::resume_foreground(Dispatcher());
        if (const auto& page{ weakThis.get() })
        {
            // First we need to get the position in the List to drop to
            auto index = -1;

            // Determine which items in the list our pointer is between.
            for (auto i = 0u; i < _tabView.TabItems().Size(); i++)
            {
                if (const auto& item{ _tabView.ContainerFromIndex(i).try_as<winrt::MUX::Controls::TabViewItem>() })
                {
                    const auto posX{ e.GetPosition(item).X };
                    const auto itemWidth{ item.ActualWidth() };
                    if (posX - itemWidth < 0)
                    {
                        index = i;
                        break;
                    }
                }
            }

            // `this` is safe to use
            const auto request = winrt::make_self<RequestReceiveContentArgs>(src, _WindowProperties.WindowId(), index);

            // This will go up to the monarch, who will then dispatch the request
            // back down to the source TerminalPage, who will then perform a
            // RequestMoveContent to move their tab to us.
            _RequestReceiveContentHandlers(*this, *request);
        }
    }

    // Method Description:
    // - This is called on the drag/drop SOURCE TerminalPage, when the monarch has
    //   requested that we send our tab to another window. We'll need to
    //   serialize the tab, and send it to the monarch, who will then send it to
    //   the destination window.
    // - Fortunately, sending the tab is basically just a MoveTab action, so we
    //   can largely reuse that.
    winrt::fire_and_forget TerminalPage::SendContentToOther(winrt::TerminalApp::RequestReceiveContentArgs args)
    {
        // validate that we're the source window of the tab in this request
        if (args.SourceWindow() != _WindowProperties.WindowId())
        {
            co_return;
        }
        if (!_stashedDraggedTab)
        {
            co_return;
        }

        // must do the work of adding/removing tabs on the UI thread.
        auto weakThis{ get_weak() };
        co_await wil::resume_foreground(Dispatcher(), CoreDispatcherPriority::Normal);
        if (const auto& page{ weakThis.get() })
        {
            // `this` is safe to use in here.
            auto startupActions = _stashedDraggedTab->BuildStartupActions(true);
            _DetachTabFromWindow(_stashedDraggedTab);
            _MoveContent(startupActions, winrt::hstring{ fmt::format(L"{}", args.TargetWindow()) }, args.TabIndex());
            // _RemoveTab will make sure to null out the _stashedDraggedTab
            _RemoveTab(*_stashedDraggedTab);
        }
    }

<<<<<<< HEAD
    winrt::fire_and_forget TerminalPage::_onTabDroppedOutside(winrt::Windows::Foundation::IInspectable sender,
                                                              winrt::Microsoft::UI::Xaml::Controls::TabViewTabDroppedOutsideEventArgs e)
    {
        // Get the curremt pointer point from the corewindow
        auto pointerPoint{ CoreWindow::GetForCurrentThread().PointerPosition() };
        pointerPoint;

        // This is called when a tab FROM OUR WINDOW was dropped outside the
        // tabview. We already know which tab was being dragged. We'll just
        // invoke a moveTab action with the target window being -1. That will
        // force the creation of a new window.

        if (!_stashedDraggedTab)
        {
            co_return;
        }

        // must do the work of adding/removing tabs on the UI thread.
        auto weakThis{ get_weak() };
        co_await wil::resume_foreground(Dispatcher(), CoreDispatcherPriority::Normal);
        if (const auto& page{ weakThis.get() })
        {
            // `this` is safe to use in here.
            auto startupActions = _stashedDraggedTab->BuildStartupActions(true);
            _DetachTabFromWindow(_stashedDraggedTab);

            // We need to convert the pointer point to a point that we can use
            // to position the new window. We'll use the drag offset from before
            // so that the tab in the new window is positioned so that it's
            // basically still directly under the cursor.
            til::point adjusted = til::point{ til::math::rounding, pointerPoint } - _dragOffset;

            // -1 is the magic number for "new window"
            // 0 as the tab index, because we don't care. It's making a new window. It'll be the only tab.
            _MoveContent(startupActions, winrt::hstring{ L"-1" }, 0, adjusted.to_winrt_point());
            // _RemoveTab will make sure to null out the _stashedDraggedTab
            _RemoveTab(*_stashedDraggedTab);
        }
    }
=======
>>>>>>> 697201eb
}<|MERGE_RESOLUTION|>--- conflicted
+++ resolved
@@ -4784,7 +4784,6 @@
         }
     }
 
-<<<<<<< HEAD
     winrt::fire_and_forget TerminalPage::_onTabDroppedOutside(winrt::Windows::Foundation::IInspectable sender,
                                                               winrt::Microsoft::UI::Xaml::Controls::TabViewTabDroppedOutsideEventArgs e)
     {
@@ -4824,6 +4823,5 @@
             _RemoveTab(*_stashedDraggedTab);
         }
     }
-=======
->>>>>>> 697201eb
+
 }