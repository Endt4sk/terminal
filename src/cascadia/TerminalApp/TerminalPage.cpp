--- conflicted
+++ resolved
@@ -54,21 +54,13 @@
 
 namespace winrt::TerminalApp::implementation
 {
-<<<<<<< HEAD
-    TerminalPage::TerminalPage(const TerminalApp::ContentManager& manager) :
+    TerminalPage::TerminalPage(TerminalApp::WindowProperties properties, const TerminalApp::ContentManager& manager) :
         _tabs{ winrt::single_threaded_observable_vector<TerminalApp::TabBase>() },
         _mruTabs{ winrt::single_threaded_observable_vector<TerminalApp::TabBase>() },
         _startupActions{ winrt::single_threaded_vector<ActionAndArgs>() },
         _manager{ manager },
-        _hostingHwnd{}
-=======
-    TerminalPage::TerminalPage(TerminalApp::WindowProperties properties) :
-        _tabs{ winrt::single_threaded_observable_vector<TerminalApp::TabBase>() },
-        _mruTabs{ winrt::single_threaded_observable_vector<TerminalApp::TabBase>() },
-        _startupActions{ winrt::single_threaded_vector<ActionAndArgs>() },
         _hostingHwnd{},
         _WindowProperties{ properties }
->>>>>>> 9957e5ce
     {
         InitializeComponent();
 
